<<<<<<< HEAD
import _merge from 'lodash.merge';
import { OutputTemplate } from '.';

export abstract class OutputTemplateConverterStrategy<RESPONSE extends Record<string, unknown>> {
  abstract responseClass: new () => RESPONSE;

  abstract toResponse(output: OutputTemplate | OutputTemplate[]): RESPONSE | RESPONSE[];

  abstract fromResponse(response: RESPONSE | RESPONSE[]): OutputTemplate | OutputTemplate[];

  createResponseInstance(response: RESPONSE | Record<string, unknown>): RESPONSE {
    const instance: RESPONSE = new this.responseClass();
    _merge(instance, response);
    return instance;
=======
import _defaultsDeep from 'lodash.defaultsdeep';
import { PartialDeep } from 'type-fest';
import {
  Carousel,
  DynamicEntities,
  DynamicEntityMap,
  MessageValue,
  OutputTemplate,
  OutputTemplateBase,
  OutputTemplatePlatforms,
  plainToClass,
  QuickReplyValue,
} from '.';

export interface SanitizationConfig {
  trimArrays: boolean;
  trimStrings: boolean;
  trimMaps: boolean;
}

export interface ValidationConfig {
  before: boolean;
  after: boolean;
}

export interface OutputTemplateConverterStrategyConfig {
  [key: string]: unknown;

  omitWarnings: boolean;
  sanitization: SanitizationConfig | boolean;
  validation: ValidationConfig | boolean;
}

export abstract class OutputTemplateConverterStrategy<
  RESPONSE extends Record<string, unknown>,
  CONFIG extends OutputTemplateConverterStrategyConfig,
> {
  readonly config: CONFIG;
  abstract readonly platformName: keyof OutputTemplatePlatforms;
  abstract readonly responseClass: new () => RESPONSE;

  constructor(config?: PartialDeep<CONFIG>) {
    this.config = _defaultsDeep(this.getDefaultConfig(), config || {});
  }

  getDefaultConfig(): CONFIG {
    return {
      omitWarnings: false,
      sanitization: true,
      validation: true,
    } as CONFIG;
  }

  /**
   * Prepare the output by applying the platform-specific output that is related to the strategy.
   * Additionally, instances are initialized based on the objects.
   */
  prepareOutput(output: OutputTemplate | OutputTemplate[]): OutputTemplate | OutputTemplate[] {
    output = Array.isArray(output)
      ? output.map((outputItem: OutputTemplate) => this.getPlatformSpecificOutput(outputItem))
      : this.getPlatformSpecificOutput(output);
    return plainToClass(OutputTemplate, output);
  }

  abstract toResponse(output: OutputTemplate | OutputTemplate[]): RESPONSE | RESPONSE[];

  prepareResponse(response: RESPONSE | RESPONSE[]): RESPONSE | RESPONSE[] {
    return plainToClass(this.responseClass, response);
  }

  abstract fromResponse(response: RESPONSE | RESPONSE[]): OutputTemplate | OutputTemplate[];

  protected getPlatformSpecificOutput(output: OutputTemplate): OutputTemplate {
    return OutputTemplate.getKeys().reduce((outputCopy, outputKey) => {
      if (outputKey === 'platforms') {
        // remove the platforms-output of all other platforms due to not being used anyways
        if (output.platforms?.[this.platformName]) {
          outputCopy.platforms = {};
          outputCopy.platforms[this.platformName] = output.platforms?.[this.platformName];
        }
        return outputCopy;
      }
      const newValue = this.getOutputValue(output, outputKey);
      if (typeof newValue !== 'undefined') {
        outputCopy[outputKey] = newValue;
      }
      return outputCopy;
    }, {} as OutputTemplate);
  }

  protected getOutputValue<KEY extends keyof OutputTemplateBase>(
    output: OutputTemplate,
    key: KEY,
  ): OutputTemplateBase[KEY] {
    const platformValue = output.platforms?.[this.platformName]?.[key];
    if (platformValue === null) {
      return undefined;
    }
    return platformValue ?? output[key];
  }

  protected shouldSanitize(rule?: keyof SanitizationConfig): boolean {
    if (!rule) {
      return !!this.config.sanitization;
    }
    return typeof this.config.sanitization === 'object'
      ? this.config.sanitization[rule]
      : this.config.sanitization;
  }

  protected sanitizeMessage(
    message: MessageValue,
    path: string,
    maxLength: number,
    offset = 0,
  ): MessageValue {
    const actualMaxLength = maxLength - offset;
    const messageLength = typeof message === 'object' ? message.text.length : message.length;
    if (!this.shouldSanitize('trimStrings') || messageLength <= actualMaxLength) {
      return message;
    }
    if (typeof message === 'object') {
      message.text = message.text.slice(0, actualMaxLength);
    } else {
      message = message.slice(0, actualMaxLength);
    }
    this.logStringTrimWarning(path, maxLength);
    return message;
  }

  protected sanitizeDynamicEntities(
    dynamicEntities: DynamicEntities,
    path: string,
    maxEntries: number,
  ): DynamicEntities {
    if (
      !this.shouldSanitize('trimMaps') ||
      !dynamicEntities?.types ||
      Object.keys(dynamicEntities.types).length <= maxEntries
    ) {
      return dynamicEntities;
    }
    dynamicEntities.types = Object.keys(dynamicEntities)
      .slice(0, maxEntries)
      .reduce((map: DynamicEntityMap, entityKey) => {
        if (!dynamicEntities.types) {
          return map;
        }
        map[entityKey] = dynamicEntities.types[entityKey];
        return map;
      }, {});
    this.logMapTrimWarning(path, maxEntries);
    return dynamicEntities;
  }

  protected sanitizeQuickReplies(
    quickReplies: QuickReplyValue[],
    path: string,
    maxSize: number,
    maxLength: number,
  ): QuickReplyValue[] {
    if (!this.shouldSanitize('trimArrays') || quickReplies.length <= maxSize) {
      return quickReplies;
    }
    quickReplies = quickReplies.slice(0, maxSize);
    this.logArrayTrimWarning(path, maxSize);
    if (!this.shouldSanitize('trimStrings')) {
      return quickReplies;
    }
    return quickReplies.map((quickReply, index) => {
      const quickReplyTextLength =
        typeof quickReply === 'string' ? quickReply.length : quickReply.text.length;
      if (quickReplyTextLength <= maxLength) {
        return quickReply;
      }
      if (typeof quickReply === 'object') {
        quickReply.text = quickReply.text.slice(0, maxLength);
      } else {
        quickReply = quickReply.slice(0, maxLength);
      }
      this.logStringTrimWarning(`${path}[${index}]`, maxLength);
      return quickReply;
    });
  }

  protected sanitizeCarousel(
    carousel: Carousel,
    path: string,
    minSize: number,
    maxSize: number,
  ): Carousel {
    if (
      !this.shouldSanitize('trimArrays') ||
      (carousel.items.length >= minSize && carousel.items.length <= maxSize)
    ) {
      return carousel;
    }
    carousel.items = carousel.items.slice(0, maxSize);
    this.logArrayTrimWarning(path, maxSize);
    return carousel;
  }

  protected logSanitizationWarning(message: string): void {
    if (this.config.omitWarnings) {
      return;
    }
    console.warn(message);
  }

  protected logStringTrimWarning(path: string, maxLength: number): void {
    return this.logSanitizationWarning(this.getTrimMessage(path, maxLength, 'characters'));
  }

  protected logArrayTrimWarning(path: string, maxSize: number): void {
    return this.logSanitizationWarning(this.getTrimMessage(path, maxSize, 'items'));
  }

  protected logMapTrimWarning(path: string, maxEntries: number): void {
    return this.logSanitizationWarning(this.getTrimMessage(path, maxEntries, 'entries'));
  }

  private getTrimMessage(path: string, max: number, suffix: string): string {
    const pathStartsWithIndex = /^\[[\d+]].*/.test(path);
    const rootPath = `$output${pathStartsWithIndex ? '' : '.'}`;
    path = rootPath + path;
    return `${path} was trimmed due to exceeding the limit of ${max} ${suffix}.`;
>>>>>>> cfbdcd4d
  }
}<|MERGE_RESOLUTION|>--- conflicted
+++ resolved
@@ -1,19 +1,3 @@
-<<<<<<< HEAD
-import _merge from 'lodash.merge';
-import { OutputTemplate } from '.';
-
-export abstract class OutputTemplateConverterStrategy<RESPONSE extends Record<string, unknown>> {
-  abstract responseClass: new () => RESPONSE;
-
-  abstract toResponse(output: OutputTemplate | OutputTemplate[]): RESPONSE | RESPONSE[];
-
-  abstract fromResponse(response: RESPONSE | RESPONSE[]): OutputTemplate | OutputTemplate[];
-
-  createResponseInstance(response: RESPONSE | Record<string, unknown>): RESPONSE {
-    const instance: RESPONSE = new this.responseClass();
-    _merge(instance, response);
-    return instance;
-=======
 import _defaultsDeep from 'lodash.defaultsdeep';
 import { PartialDeep } from 'type-fest';
 import {
@@ -240,6 +224,5 @@
     const rootPath = `$output${pathStartsWithIndex ? '' : '.'}`;
     path = rootPath + path;
     return `${path} was trimmed due to exceeding the limit of ${max} ${suffix}.`;
->>>>>>> cfbdcd4d
   }
 }