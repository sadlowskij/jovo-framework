--- conflicted
+++ resolved
@@ -49,17 +49,9 @@
             if (this.isAudioPlayerRequest()) {
                 return resolve(this.routeAudioPlayerRequest());
             }
-<<<<<<< HEAD
             if(this.isPlaybackControllerRequest()) {
                 return resolve(this.routePlaybackControllerRequest());
             }
-=======
-
-            if (this.isPlaybackControllerRequest()) {
-                return resolve(this.routePlaybackControllerRequest());
-            }
-
->>>>>>> d5325d48
             if (this.isInSkillPurchaseRequest()) {
                 return resolve(this.routeInSkillPurchaseRequest());
             }
