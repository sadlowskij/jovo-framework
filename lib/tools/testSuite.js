--- conflicted
+++ resolved
@@ -79,13 +79,6 @@
                 res.on('end', () => {
                     let response;
                     result = JSON.parse(result);
-<<<<<<< HEAD
-                    if (util.getRequestType(req) === 'GoogleActionDialogFlowRequest') {
-                        response = new GoogleActionResponse(result);
-                    } else if (util.getRequestType(req) === 'GoogleActionDialogFlowV2Request') {
-                        response = new GoogleActionResponseV2(result, req.getSession());
-=======
-
                     let requestType = util.getRequestType(req);
                     if (requestType === 'GoogleActionDialogFlowRequest' ||
                         requestType === 'DialogFlowRequest') {
@@ -93,7 +86,6 @@
                     } else if (requestType === 'GoogleActionDialogFlowV2Request' ||
                         requestType === 'DialogFlowV2Request') {
                         response = new GoogleActionResponseV2(result);
->>>>>>> 1c17f2b1
                     } else {
                         response = new AlexaResponse(result);
                     }
