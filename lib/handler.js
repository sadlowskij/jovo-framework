'use strict';

const BaseApp = require('./app');
const util = require('./util');
const _ = require('lodash');

/**
 * Handler
 */
class Handler {
    /**
     * Constructor
     * @param {Jovo} jovo
     */
    constructor(jovo) {
        this.jovo = jovo;
        this.route = undefined;
    }

    /**
     * Executes routed method in handlers
     * @param {*} route
     * @return {Promise<any>}
     */
    handle(route) {
        return new Promise((resolve, reject) => {
            this.route = route;

            if (this.triggeredToIntent) {
                return Promise.resolve();
            }
            // end session when type === END and no END handler defined
            if (route.type === BaseApp.REQUEST_TYPE_ENUM.END &&
                !_.get(this.jovo.config.handlers, route.path)) {
                this.jovo.endSession();
                resolve();
                return;
            }

            // // throw error if no handler and no UNHANDLED on same level
            if (!_.get(this.jovo.config.handlers, route.path)) {
                return reject(
                    new Error(`Could not find the route "${route.path}" in your handler function.`)); // eslint-disable-line
            }

            try {
                this.jovo.mapInputs();
            } catch (e) {
            }
            let args = this.jovo.getSortedArgumentsInput(
                _.get(this.jovo.config.handlers, route.path)
            );
<<<<<<< HEAD
            const handler = _.get(this.jovo.config.handlers, route.path);
            const result = handler.apply(this.jovo, args);
            Promise.resolve(result).then(resolve, reject);
=======
            try {
                _.get(this.jovo.config.handlers, route.path).apply(this.jovo, args);
                resolve();
            } catch (e) {
                reject(e);
            }
>>>>>>> 49311877
        });
    }

    /**
     * Handles all requests
     * @return {Promise<any>}
     */
    handleNewUser() {
        return new Promise((resolve, reject) => {
            if (this.jovo.user().isNewUser() &&
                this.jovo.config.handlers[BaseApp.HANDLER_NEW_USER]) {
                let params = util.getParamNames(
                    this.jovo.config.handlers[BaseApp.HANDLER_NEW_USER]);
                if (params.length === 0) {
                    this.jovo.config.handlers[BaseApp.HANDLER_NEW_USER].apply(this.jovo);
                    resolve();
                } else {
                    let callback = function() {
                        resolve();
                    };
                    this.jovo.config.handlers[BaseApp.HANDLER_NEW_USER].apply(
                        this.jovo, [callback]);
                }
            } else {
                resolve();
            }
        });
    }

    /**
     * Handles all requests
     * @return {Promise<any>}
     */
    handleNewSession() {
        return new Promise((resolve, reject) => {
            if (this.jovo.isNewSession() &&
                this.jovo.config.handlers[BaseApp.HANDLER_NEW_SESSION]) {
                let params = util.getParamNames(
                    this.jovo.config.handlers[BaseApp.HANDLER_NEW_SESSION]);
                if (params.length === 0) {
                    this.jovo.config.handlers[BaseApp.HANDLER_NEW_SESSION].apply(this.jovo);
                    resolve();
                } else {
                    let callback = function() {
                        resolve();
                    };
                    this.jovo.config.handlers[BaseApp.HANDLER_NEW_SESSION].apply(
                        this.jovo, [callback]);
                }
            } else {
                resolve();
            }
        });
    }

    /**
     * Handles all requests
     * @return {Promise<any>}
     */
    handleOnRequest() {
        return new Promise((resolve, reject) => {
            if (this.jovo.config.handlers[BaseApp.HANDLER_ON_REQUEST]) {
                let params = util.getParamNames(
                    this.jovo.config.handlers[BaseApp.HANDLER_ON_REQUEST]);
                if (params.length === 0) {
                    this.jovo.config.handlers[BaseApp.HANDLER_ON_REQUEST].apply(
                        this.jovo);
                    resolve();
                } else {
                    let callback = function() {
                        resolve();
                    };
                    this.jovo.config.handlers[BaseApp.HANDLER_ON_REQUEST].apply(
                        this.jovo, [callback]);
                }
            } else {
                resolve();
            }
        });
    }

    /**
     * Jumps to an intent in the order state > global > unhandled > error
     * @public
     * @param {string} intent name of intent
     * @param {array} args passed argument
     */
    toIntent(intent) {
        let args = Array.prototype.slice.call(
            Array.prototype.slice.call(arguments, 1)[0], 1); // eslint-disable-line
        this.triggeredToIntent = true;

        let route = this.jovo.routing.routeIntentRequest(
            this.jovo.getState(),
            intent
        );

        if (!_.get(this.jovo.config.handlers, route.path)) {
            throw new Error(`Route ${route.path} could not be found in your handler`);
        }
        _.get(this.jovo.config.handlers, route.path).apply(this.jovo, args);
    }

    /**
     * Jumps to state intent in the order state > unhandled > error
     * @public
     * @param {string} state name of state
     * @param {string} intent name of intent
     * @param {array} args passed arg
     */
    toStateIntent(state, intent) {
        this.jovo.setState(state);
        let args = Array.prototype.slice.call(
            Array.prototype.slice.call(arguments, 2)[0], 2); // eslint-disable-line
        this.triggeredToIntent = true;
        let route = this.jovo.routing.routeIntentRequest(state, intent);

        if (!_.get(this.jovo.config.handlers, route.path)) {
            throw new Error(`Route ${route.path} could not be found in your handler`);
        }
        _.get(this.jovo.config.handlers, route.path).apply(this.jovo, args);
    }

    /**
     * Jumps to state intent in the order state > unhandled > error
     * @public
     * @param {string} intent name of intent
     * @param {array} args passed arg
     */
    toStatelessIntent(intent) {
        this.jovo.setState(null);
        let args = Array.prototype.slice.call(
            Array.prototype.slice.call(arguments, 1)[0], 1); // eslint-disable-line
        this.triggeredToIntent = true;
        let route = this.jovo.routing.routeIntentRequest(null, intent);

        if (!_.get(this.jovo.config.handlers, route.path)) {
            throw new Error(`Route ${route.path} could not be found in your handler`);
        }
        _.get(this.jovo.config.handlers, route.path).apply(this.jovo, args);
    }

    /**
     * Sets 'state' session attributes
     * @public
     * @param {string} state null removes state
     */
    followUpState(state) {
        if (state && !_.get(this.jovo.config.handlers, state)) {
            throw Error(`State ${state} could not be found in your handler`);
        }
        this.jovo.setState(state);
    }

}

module.exports.Handler = Handler;<|MERGE_RESOLUTION|>--- conflicted
+++ resolved
@@ -50,18 +50,10 @@
             let args = this.jovo.getSortedArgumentsInput(
                 _.get(this.jovo.config.handlers, route.path)
             );
-<<<<<<< HEAD
+
             const handler = _.get(this.jovo.config.handlers, route.path);
             const result = handler.apply(this.jovo, args);
             Promise.resolve(result).then(resolve, reject);
-=======
-            try {
-                _.get(this.jovo.config.handlers, route.path).apply(this.jovo, args);
-                resolve();
-            } catch (e) {
-                reject(e);
-            }
->>>>>>> 49311877
         });
     }
 
