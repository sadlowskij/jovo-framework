--- conflicted
+++ resolved
@@ -616,21 +616,21 @@
     }
 
     /**
-<<<<<<< HEAD
      * Returns boolean if request is part of new session
      * @public
      * @return {boolean}
      */
     isNewSession() {
         return this.getPlatform().isNewSession();
-=======
+    }
+  
+     /**
      * Returns timestamp of a user's request
      * @public
      * @return {string} timestamp
      */
     getTimestamp() {
         return this.getPlatform().getTimestamp();
->>>>>>> 9321152a
     }
 
     /**
