--- conflicted
+++ resolved
@@ -137,15 +137,6 @@
     }
 
     /**
-<<<<<<< HEAD
-     * Sets type.
-     * @param type
-     * @returns {IntentRequest}
-     */
-    setType(type) {
-        _.set(this, 'request.type', type);
-        return this;
-=======
      * Abstracted request method
      * @param {string} name
      * @param {*} value
@@ -153,7 +144,6 @@
      */
     addInput(name, value) {
         return this.addSlot(name, value);
->>>>>>> 7d974a8a
     }
 
 }
