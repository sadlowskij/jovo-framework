'use strict';
<<<<<<< HEAD

const IntentRequest = require('../googleActionDialogFlowRequest').GoogleActionDialogFlowRequest;

const intentRequestSample = require('../samples/dialogflow/intentSample');
const launchRequestSample = require('../samples/dialogflow/google_assistant_welcome_sample');
const stopIntentSample = require('../samples/dialogflow/stopIntentSample');
const permissionGrantedRequestSample = require('../samples/actions/permissionGrantedNameRequest');
const permissionNotGrantedRequestSample = require('../samples/actions/permissionNotGrantedRequest');
=======
const intentRequestSample = require('../samples/googleActionDialogflow/v1/intentSample');
const launchRequestSample = require('../samples/googleActionDialogflow/v1/google_assistant_welcome_sample');
const stopIntentSample = require('../samples/googleActionDialogflow/v1/stopIntentSample');
const permissionGrantedRequestSample = require('../samples/googleActionDialogflow/v1/permissionGrantedNameRequest');
const permissionNotGrantedRequestSample = require('../samples/googleActionDialogflow/v1/permissionNotGrantedRequest');
>>>>>>> 7d974a8a


/**
 * Initializes request objects
 * WORK IN PROGRESS
 */
class RequestBuilder {
    /**
     * Type of request
     * @return {string}
     */
    static type() {
        return 'GoogleActionDialogFlow';
    }

    /**
     *
     * @param {object} request
     * @return {RequestBuilder}
     */
    launch(request) {
        this._req = RequestBuilder.launchRequest(request);
        return this;
    }

    /**
     * Intent Request
     * @param {object|string} request
     * @param {object}params
     * @return {RequestBuilder}
     */
<<<<<<< HEAD
    intent(request, params) {
        this._req = RequestBuilder.intentRequest(request, params);
        return this;
=======
    static launch() {
        return RequestBuilder.launchRequest();
>>>>>>> 7d974a8a
    }

    /**
     * End Request
     * @param {object}request
     * @return {RequestBuilder}
     */
<<<<<<< HEAD
    end(request) {
        this._req = RequestBuilder.endRequest(request);
        return this;
=======
    static intent() {
        return RequestBuilder.intentRequest();
>>>>>>> 7d974a8a
    }

    /**
     * Permission Request.
     * @param {*} request
     * @param {boolean} granted
     * @return {RequestBuilder}
     */
<<<<<<< HEAD
    permissionRequest(request, granted) {
        this._req = RequestBuilder.permissionRequest(request, granted);
        return this;
    }

    /**
     * Sets intent name
     * @param {string} intentName
     * @return {RequestBuilder}
     */
    setIntentName(intentName) {
        this._req.setIntentName(intentName);
        return this;
    }

    /**
     * Adds session attribute
     * @param {string} key
     * @param {string} value
     * @return {RequestBuilder}
     */
    setSessionAttribute(key, value) {
        let sessionContext = this._req.getContext('session');
        if (!sessionContext) {
            this._req.setContext({
                name: 'session',
                lifespan: 1000,
                parameters: {
                    [key]: value,
                },
            });
        } else {
            sessionContext.parameters[key] = value;
        }
        return this;
    }

    /**
     * Checks if request has session attributes.
     * @return {boolean}
     */
    hasSessionAttributes() {
        return this._req.getContext('session') !== undefined && Object.keys(this._req.getContext('session')).length > 0;
    }

    /**
     * Add a whole object of session attributes.
     * @param {object} sessionAttributes
     * @return {RequestBuilder}
     */
    setSessionAttributes(sessionAttributes) {
        for (let sessionAttribute in sessionAttributes) {
            if (sessionAttributes.hasOwnProperty(sessionAttribute)) {
                this.setSessionAttribute(
                    sessionAttribute, sessionAttributes[sessionAttribute]
                );
            }
        }
        return this;
    }

    /**
     * Sets newSession
     * @param {boolean} isNewSession
     * @return {RequestBuilder}
     */
    setSessionNew(isNewSession) {
        this._req.getGoogleActionRequest().setSessionNew(isNewSession);
        return this;
    }

    /**
     * Check if session is new.
     * @return {boolean}
     */
    getSessionNew() {
        return this._req.getGoogleActionRequest().getSessionNew();
    }

    /**
     * Sets user id
     * @param {string} userId
     * @return {RequestBuilder}
     */
    setUserId(userId) {
        this._req.getGoogleActionRequest().setUserId(userId);
        return this;
    }

    /**
     * Gets user id
     * @return {RequestBuilder}
     */
    getUserId() {
        return this._req.getGoogleActionRequest().getUserId();
    }

    /**
     * Sets state
     * @param {string} state
     * @return {RequestBuilder}
     */
    setState(state) {
        let sessionContext = this._req.getContext('session');
        if (!sessionContext) {
            this._req.setContext({
                name: 'session',
                lifespan: 100,
                parameters: {
                    STATE: state,
                },
            });
        } else {
            sessionContext.parameters.STATE = state;
        }
        return this;
    }

    /**
     * Add parameter to request object
     * @param {string} name
     * @param {*} value
     * @return {*}
     */
    addParameter(name, value) {
        this._req.addParameter(name, value);
        return this;
    }

    /**
     * Add input to request object
     * @param {string} name
     * @param {*} value
     * @return {*}
     */
    addInput(name, value) {
        return this.addParameter(name, value);
    }

    /**
     * Creates full http request object
     * @return {*}
     */
    buildHttpRequest() {
        delete this._req.request;
        return this._req.buildHttpRequest();
    }
=======
    static end() {
        return RequestBuilder.endRequest();
    }

>>>>>>> 7d974a8a

    /**
     * Creates intent request
     * @param {*} request
     * @param {*} params
     * @return {GoogleActionDialogFlowRequest}
     */
    static intentRequest(request, params) {
        if (!request) {
            return new IntentRequest(JSON.parse(JSON.stringify(intentRequestSample)));
        }
        if (typeof request === 'string') {
            let json = new IntentRequest(JSON.parse(JSON.stringify(intentRequestSample)));
            json.setIntentName(request);
            if (params) {
                for (let p in params) {
                    json.addParameter(p, params[p]);
                }
            }
            return json;
        }
        if (request.constructor === {}.constructor) {
            return new IntentRequest(JSON.parse(JSON.stringify(request)));
        }
        return new IntentRequest(JSON.parse(JSON.stringify(intentRequestSample)));
    }

    /**
     * Creates intent request
     * @param {*} request
     * @return {GoogleActionDialogFlowRequest}
     */
    static launchRequest(request) {
        if (request) {
            return new (require('../googleActionDialogFlowRequest').GoogleActionDialogFlowRequest)(JSON.parse(JSON.stringify(request)));
        } else {
            return new (require('../googleActionDialogFlowRequest').GoogleActionDialogFlowRequest)(
                JSON.parse(JSON.stringify(launchRequestSample))
            );
        }
    }

    // TODO deprecated?
    /**
     * Creates intent request
     * @param {*} request
     * @return {GoogleActionDialogFlowRequest}
     */
    static request(request) {
        if (request) {
            return new (require('../googleActionDialogFlowRequest').GoogleActionDialogFlowRequest)(JSON.parse(JSON.stringify(request)));
        }
    }

    /**
     * Creates intent request
     * @param {*} request
     * @return {GoogleActionDialogFlowRequest}
     */
    static endRequest(request) {
        if (request) {
            return new (require('../googleActionDialogFlowRequest').GoogleActionDialogFlowRequest)(JSON.parse(JSON.stringify(request)));
        } else {
            return new (require('../googleActionDialogFlowRequest').GoogleActionDialogFlowRequest)(
                JSON.parse(JSON.stringify(stopIntentSample))
            );
        }
    }

    /**
     * Creates intent request
     * @param {*} request
     * @param {boolean} granted
     * @return {GoogleActionDialogFlowRequest}
     */
    static permissionRequest(request, granted) {
        if (request) {
            return new (require('../googleActionDialogFlowRequest').GoogleActionDialogFlowRequest)(JSON.parse(JSON.stringify(request)));
        } else {
            if (granted) {
                return new (require('../googleActionDialogFlowRequest').GoogleActionDialogFlowRequest)(
                    JSON.parse(JSON.stringify(permissionGrantedRequestSample))
                );
            } else {
                return new (require('../googleActionDialogFlowRequest').GoogleActionDialogFlowRequest)(
                    JSON.parse(JSON.stringify(permissionNotGrantedRequestSample))
                );
            }
        }
    }
}


module.exports.RequestBuilder = RequestBuilder;
module.exports.launchRequest = RequestBuilder.launchRequest;
module.exports.intentRequest = RequestBuilder.intentRequest;
module.exports.endRequest = RequestBuilder.endRequest;
module.exports.permissionRequest = RequestBuilder.permissionRequest;<|MERGE_RESOLUTION|>--- conflicted
+++ resolved
@@ -1,20 +1,9 @@
 'use strict';
-<<<<<<< HEAD
-
-const IntentRequest = require('../googleActionDialogFlowRequest').GoogleActionDialogFlowRequest;
-
-const intentRequestSample = require('../samples/dialogflow/intentSample');
-const launchRequestSample = require('../samples/dialogflow/google_assistant_welcome_sample');
-const stopIntentSample = require('../samples/dialogflow/stopIntentSample');
-const permissionGrantedRequestSample = require('../samples/actions/permissionGrantedNameRequest');
-const permissionNotGrantedRequestSample = require('../samples/actions/permissionNotGrantedRequest');
-=======
 const intentRequestSample = require('../samples/googleActionDialogflow/v1/intentSample');
 const launchRequestSample = require('../samples/googleActionDialogflow/v1/google_assistant_welcome_sample');
 const stopIntentSample = require('../samples/googleActionDialogflow/v1/stopIntentSample');
 const permissionGrantedRequestSample = require('../samples/googleActionDialogflow/v1/permissionGrantedNameRequest');
 const permissionNotGrantedRequestSample = require('../samples/googleActionDialogflow/v1/permissionNotGrantedRequest');
->>>>>>> 7d974a8a
 
 
 /**
@@ -31,219 +20,46 @@
     }
 
     /**
-     *
-     * @param {object} request
+     * Launch
      * @return {RequestBuilder}
      */
-    launch(request) {
-        this._req = RequestBuilder.launchRequest(request);
-        return this;
+    static launch() {
+        return RequestBuilder.launchRequest();
     }
 
     /**
-     * Intent Request
-     * @param {object|string} request
-     * @param {object}params
-     * @return {RequestBuilder}
+     * Intent request
+     * @param {*} name
+     * @param {*} slots
+     * @return {GoogleActionDialogFlowRequest}
      */
-<<<<<<< HEAD
-    intent(request, params) {
-        this._req = RequestBuilder.intentRequest(request, params);
-        return this;
-=======
-    static launch() {
-        return RequestBuilder.launchRequest();
->>>>>>> 7d974a8a
+    static intent(name, slots) {
+        return RequestBuilder.intentRequest(name, slots);
     }
 
     /**
-     * End Request
-     * @param {object}request
+     * end
      * @return {RequestBuilder}
      */
-<<<<<<< HEAD
-    end(request) {
-        this._req = RequestBuilder.endRequest(request);
-        return this;
-=======
-    static intent() {
-        return RequestBuilder.intentRequest();
->>>>>>> 7d974a8a
-    }
-
-    /**
-     * Permission Request.
-     * @param {*} request
-     * @param {boolean} granted
-     * @return {RequestBuilder}
-     */
-<<<<<<< HEAD
-    permissionRequest(request, granted) {
-        this._req = RequestBuilder.permissionRequest(request, granted);
-        return this;
-    }
-
-    /**
-     * Sets intent name
-     * @param {string} intentName
-     * @return {RequestBuilder}
-     */
-    setIntentName(intentName) {
-        this._req.setIntentName(intentName);
-        return this;
-    }
-
-    /**
-     * Adds session attribute
-     * @param {string} key
-     * @param {string} value
-     * @return {RequestBuilder}
-     */
-    setSessionAttribute(key, value) {
-        let sessionContext = this._req.getContext('session');
-        if (!sessionContext) {
-            this._req.setContext({
-                name: 'session',
-                lifespan: 1000,
-                parameters: {
-                    [key]: value,
-                },
-            });
-        } else {
-            sessionContext.parameters[key] = value;
-        }
-        return this;
-    }
-
-    /**
-     * Checks if request has session attributes.
-     * @return {boolean}
-     */
-    hasSessionAttributes() {
-        return this._req.getContext('session') !== undefined && Object.keys(this._req.getContext('session')).length > 0;
-    }
-
-    /**
-     * Add a whole object of session attributes.
-     * @param {object} sessionAttributes
-     * @return {RequestBuilder}
-     */
-    setSessionAttributes(sessionAttributes) {
-        for (let sessionAttribute in sessionAttributes) {
-            if (sessionAttributes.hasOwnProperty(sessionAttribute)) {
-                this.setSessionAttribute(
-                    sessionAttribute, sessionAttributes[sessionAttribute]
-                );
-            }
-        }
-        return this;
-    }
-
-    /**
-     * Sets newSession
-     * @param {boolean} isNewSession
-     * @return {RequestBuilder}
-     */
-    setSessionNew(isNewSession) {
-        this._req.getGoogleActionRequest().setSessionNew(isNewSession);
-        return this;
-    }
-
-    /**
-     * Check if session is new.
-     * @return {boolean}
-     */
-    getSessionNew() {
-        return this._req.getGoogleActionRequest().getSessionNew();
-    }
-
-    /**
-     * Sets user id
-     * @param {string} userId
-     * @return {RequestBuilder}
-     */
-    setUserId(userId) {
-        this._req.getGoogleActionRequest().setUserId(userId);
-        return this;
-    }
-
-    /**
-     * Gets user id
-     * @return {RequestBuilder}
-     */
-    getUserId() {
-        return this._req.getGoogleActionRequest().getUserId();
-    }
-
-    /**
-     * Sets state
-     * @param {string} state
-     * @return {RequestBuilder}
-     */
-    setState(state) {
-        let sessionContext = this._req.getContext('session');
-        if (!sessionContext) {
-            this._req.setContext({
-                name: 'session',
-                lifespan: 100,
-                parameters: {
-                    STATE: state,
-                },
-            });
-        } else {
-            sessionContext.parameters.STATE = state;
-        }
-        return this;
-    }
-
-    /**
-     * Add parameter to request object
-     * @param {string} name
-     * @param {*} value
-     * @return {*}
-     */
-    addParameter(name, value) {
-        this._req.addParameter(name, value);
-        return this;
-    }
-
-    /**
-     * Add input to request object
-     * @param {string} name
-     * @param {*} value
-     * @return {*}
-     */
-    addInput(name, value) {
-        return this.addParameter(name, value);
-    }
-
-    /**
-     * Creates full http request object
-     * @return {*}
-     */
-    buildHttpRequest() {
-        delete this._req.request;
-        return this._req.buildHttpRequest();
-    }
-=======
     static end() {
         return RequestBuilder.endRequest();
     }
 
->>>>>>> 7d974a8a
 
     /**
-     * Creates intent request
-     * @param {*} request
+     * Intent request.
+     * @param {object|string} request
      * @param {*} params
      * @return {GoogleActionDialogFlowRequest}
      */
     static intentRequest(request, params) {
         if (!request) {
-            return new IntentRequest(JSON.parse(JSON.stringify(intentRequestSample)));
+            return new (require('../googleActionDialogFlowRequest').GoogleActionDialogFlowRequest)(
+                JSON.parse(JSON.stringify(intentRequestSample))
+            );
         }
         if (typeof request === 'string') {
-            let json = new IntentRequest(JSON.parse(JSON.stringify(intentRequestSample)));
+            let json = new (require('../googleActionDialogFlowRequest').GoogleActionDialogFlowRequest)(JSON.parse(JSON.stringify(intentRequestSample)));
             json.setIntentName(request);
             if (params) {
                 for (let p in params) {
@@ -253,9 +69,9 @@
             return json;
         }
         if (request.constructor === {}.constructor) {
-            return new IntentRequest(JSON.parse(JSON.stringify(request)));
+            return new (require('../googleActionDialogFlowRequest').GoogleActionDialogFlowRequest)(JSON.parse(JSON.stringify(request)));
         }
-        return new IntentRequest(JSON.parse(JSON.stringify(intentRequestSample)));
+        return new (require('../googleActionDialogFlowRequest').GoogleActionDialogFlowRequest)(JSON.parse(JSON.stringify(intentRequestSample)));
     }
 
     /**
@@ -273,7 +89,6 @@
         }
     }
 
-    // TODO deprecated?
     /**
      * Creates intent request
      * @param {*} request
@@ -323,9 +138,4 @@
     }
 }
 
-
-module.exports.RequestBuilder = RequestBuilder;
-module.exports.launchRequest = RequestBuilder.launchRequest;
-module.exports.intentRequest = RequestBuilder.intentRequest;
-module.exports.endRequest = RequestBuilder.endRequest;
-module.exports.permissionRequest = RequestBuilder.permissionRequest;+module.exports.RequestBuilder = RequestBuilder;