{
  "name": "@jovotech/platform-googlebusiness",
<<<<<<< HEAD
  "version": "4.2.10",
=======
  "version": "4.2.11",
>>>>>>> 7a92b38e
  "description": "",
  "main": "dist/cjs/index.js",
  "module": "dist/esm5/index.js",
  "es2015": "dist/esm2015/index.js",
  "types": "dist/types/index.d.ts",
  "sideEffects": false,
  "files": [
    "dist",
    "sample-requests"
  ],
  "scripts": {
    "prebuild": "rimraf dist",
    "build": "tsc -b tsconfig.build.cjs.json tsconfig.build.esm5.json tsconfig.build.esm2015.json tsconfig.build.types.json",
    "watch": "tsc -b tsconfig.build.cjs.json tsconfig.build.esm5.json tsconfig.build.esm2015.json tsconfig.build.types.json --watch",
    "prettier": "prettier -w -l src test package.json",
    "eslint": "eslint src test --fix --ext .ts",
    "rimraf": "rimraf dist",
    "test": "jest --runInBand"
  },
  "author": "jovotech",
  "license": "Apache-2.0",
  "dependencies": {
    "google-auth-library": "^7.10.1",
    "uuid": "^8.3.2"
  },
  "devDependencies": {
<<<<<<< HEAD
    "@jovotech/framework": "^4.2.10",
    "@jovotech/output": "^4.2.6",
=======
    "@jovotech/framework": "^4.2.11",
    "@jovotech/output": "^4.2.7",
>>>>>>> 7a92b38e
    "@types/jest": "^26.0.20",
    "@types/node": "^12.20.37",
    "@types/uuid": "^8.3.0",
    "@typescript-eslint/eslint-plugin": "^4.12.0",
    "@typescript-eslint/parser": "^4.12.0",
    "eslint": "^7.17.0",
    "eslint-config-prettier": "^7.1.0",
    "eslint-plugin-prettier": "^3.3.1",
    "gaxios": "^4.3.2",
    "jest": "^27.3.1",
    "prettier": "^2.4.1",
    "rimraf": "^3.0.2",
    "ts-jest": "^27.0.7",
    "typescript": "~4.4.4"
  },
  "peerDependencies": {
<<<<<<< HEAD
    "@jovotech/framework": "4.2.10",
    "@jovotech/output": "4.2.6"
=======
    "@jovotech/framework": "4.2.11",
    "@jovotech/output": "4.2.7"
>>>>>>> 7a92b38e
  },
  "gitHead": "5a9ba2fe3100f807f627f55117e7b2ad4bbce9c1",
  "prettier": "../../.prettierrc.js",
  "publishConfig": {
    "access": "public"
  }
}<|MERGE_RESOLUTION|>--- conflicted
+++ resolved
@@ -1,10 +1,6 @@
 {
   "name": "@jovotech/platform-googlebusiness",
-<<<<<<< HEAD
-  "version": "4.2.10",
-=======
   "version": "4.2.11",
->>>>>>> 7a92b38e
   "description": "",
   "main": "dist/cjs/index.js",
   "module": "dist/esm5/index.js",
@@ -31,13 +27,8 @@
     "uuid": "^8.3.2"
   },
   "devDependencies": {
-<<<<<<< HEAD
-    "@jovotech/framework": "^4.2.10",
-    "@jovotech/output": "^4.2.6",
-=======
     "@jovotech/framework": "^4.2.11",
     "@jovotech/output": "^4.2.7",
->>>>>>> 7a92b38e
     "@types/jest": "^26.0.20",
     "@types/node": "^12.20.37",
     "@types/uuid": "^8.3.0",
@@ -54,13 +45,8 @@
     "typescript": "~4.4.4"
   },
   "peerDependencies": {
-<<<<<<< HEAD
-    "@jovotech/framework": "4.2.10",
-    "@jovotech/output": "4.2.6"
-=======
     "@jovotech/framework": "4.2.11",
     "@jovotech/output": "4.2.7"
->>>>>>> 7a92b38e
   },
   "gitHead": "5a9ba2fe3100f807f627f55117e7b2ad4bbce9c1",
   "prettier": "../../.prettierrc.js",
