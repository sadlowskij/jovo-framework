--- conflicted
+++ resolved
@@ -39,7 +39,6 @@
     return this.intent?.name;
   }
 
-<<<<<<< HEAD
   setIntent(intent: string): void {
     if (!this.intent) {
       this.intent = { name: intent, params: {} };
@@ -48,13 +47,8 @@
     this.intent.name = intent;
   }
 
-  getEntities(): EntityMap | undefined {
-    const entities: EntityMap = {};
-
-=======
   getEntities(): EntityMap<GoogleAssistantEntity> | undefined {
     const entities: EntityMap<GoogleAssistantEntity> = {};
->>>>>>> f228f717
     for (const param in this.intent?.params) {
       if (this.intent?.params.hasOwnProperty(param)) {
         entities[param] = {
