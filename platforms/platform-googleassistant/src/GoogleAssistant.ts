--- conflicted
+++ resolved
@@ -31,11 +31,7 @@
   }
 
   initialize(parent: App) {
-<<<<<<< HEAD
     // parent.use(GoogleAssistantRepromptComponent);
-=======
-    parent.use(GoogleAssistantRepromptComponent);
->>>>>>> bd59f0cd
   }
 
   isRequestRelated(request: Record<string, any> | GoogleAssistantRequest): boolean {
