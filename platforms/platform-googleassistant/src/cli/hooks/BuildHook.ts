import type { BuildContext, BuildEvents } from '@jovotech/cli-command-build';
import {
  ANSWER_BACKUP,
  ANSWER_CANCEL,
  deleteFolderRecursive,
  DISK,
  flags,
  getResolvedLocales,
  InstallContext,
  JovoCliError,
  mergeArrayCustomizer,
  OK_HAND,
  PluginHook,
  printHighlight,
  printStage,
  printSubHeadline,
  promptOverwriteReverseBuild,
  REVERSE_ARROWS,
  STATION,
  Task,
  wait,
} from '@jovotech/cli-core';
import { FileBuilder, FileObject } from '@jovotech/filebuilder';
import { existsSync, mkdirSync, readdirSync, readFileSync, statSync, writeFileSync } from 'fs';
import { JovoModelData, JovoModelDataV3, NativeFileInformation } from '@jovotech/model';
import { JovoModelGoogle } from '@jovotech/model-google';
import _get from 'lodash.get';
import _has from 'lodash.has';
import _merge from 'lodash.merge';
import _mergeWith from 'lodash.mergewith';
import _set from 'lodash.set';
import { join as joinPaths } from 'path';
import * as yaml from 'yaml';
import copyfiles from 'copyfiles';
import { GoogleAssistantCli } from '..';
import DefaultFiles from '../DefaultFiles.json';
import {
  GoogleActionActions,
  GoogleContext,
  SupportedLocales,
  SupportedLocalesType,
} from '../utilities';

export interface BuildContextGoogle extends BuildContext, GoogleContext {
  flags: BuildContext['flags'] & { 'project-id'?: string };
  googleAssistant: GoogleContext['googleAssistant'] & {
    defaultLocale?: string;
  };
}

export class BuildHook extends PluginHook<BuildEvents> {
  $plugin!: GoogleAssistantCli;
  $context!: BuildContextGoogle;

  install(): void {
    this.middlewareCollection = {
      'install': [this.addCliOptions.bind(this)],
      'before.build': [
        this.checkForPlatform.bind(this),
        this.updatePluginContext.bind(this),
        this.checkForCleanBuild.bind(this),
        this.validateLocales.bind(this),
      ],
      'build': [this.validateModels.bind(this), this.build.bind(this)],
      'reverse.build': [this.buildReverse.bind(this)],
    };
  }

  /**
   * Add platform-specific CLI options, including flags and args.
   * @param context - Context providing an access point to command flags and args.
   */
  addCliOptions(context: InstallContext): void {
    if (context.command !== 'build') {
      return;
    }

    context.flags['project-id'] = flags.string({
      description: 'Google Cloud Project ID',
    });
  }

  /**
   * Checks if the currently selected platform matches this CLI plugin.
   * @param context - Context containing information after flags and args have been parsed by the CLI.
   */
  checkForPlatform(): void {
    // Check if this plugin should be used or not.
    if (!this.$context.platforms.includes(this.$plugin.$id)) {
      this.uninstall();
    }
  }

  /**
   * Updates the current plugin context with platform-specific values.
   */
  updatePluginContext(): void {
    if (!this.$context.googleAssistant) {
      this.$context.googleAssistant = {};
    }

    this.$context.googleAssistant.projectId =
      this.$context.flags['project-id'] || _get(this.$plugin.$config, 'projectId');

    if (!this.$context.googleAssistant.projectId) {
      throw new JovoCliError({
        message: 'Could not find project ID.',
        module: this.$plugin.constructor.name,
        hint: 'Please provide a project ID by using the flag "--project-id" or in your project configuration.',
      });
    }

    // Set default locale.
    this.setDefaultLocale();
  }

  /**
   * Checks, if --clean has been set and deletes the platform folder accordingly.
   */
  checkForCleanBuild(): void {
    // If --clean has been set, delete the respective platform folders before building.
    if (this.$context.flags.clean) {
      deleteFolderRecursive(this.$plugin.getPlatformPath());
    }
  }

  /**
   * Checks if any provided locale is not supported, thus invalid.
   */
  validateLocales(): void {
    const locales: SupportedLocalesType[] = this.$context.locales.reduce(
      (locales: string[], locale: string) => {
        locales.push(...getResolvedLocales(locale, SupportedLocales, this.$plugin.$config.locales));
        return locales;
      },
      [],
    ) as SupportedLocalesType[];

    for (const locale of locales) {
      const genericLocale: string = locale.substring(0, 2);
      // For Google Conversational Actions, some locales require a generic locale to be set, e.g. en for en-US.
      if (
        SupportedLocales.includes(genericLocale as SupportedLocalesType) &&
        !locales.includes(genericLocale as SupportedLocalesType)
      ) {
        throw new JovoCliError({
          message: `Locale ${printHighlight(locale)} requires a generic locale ${printHighlight(
            genericLocale,
          )}.`,
          module: this.$plugin.constructor.name,
        });
      }

      if (!SupportedLocales.includes(locale)) {
        throw new JovoCliError({
          message: `Locale ${printHighlight(
            locale,
          )} is not supported by Google Conversational Actions.`,
          module: this.$plugin.constructor.name,
          learnMore:
            'For more information on multiple language support: https://developers.google.com/assistant/console/languages-locales',
        });
      }
    }
  }

  /**
   * Validates Jovo models with platform-specific validators.
   */
  async validateModels(): Promise<void> {
    // Validate Jovo model.
    const validationTask: Task = new Task(`${OK_HAND} Validating Google Assistant model files`);

    for (const locale of this.$context.locales) {
      const localeTask = new Task(locale, async () => {
        await this.$cli.$project!.validateModel(locale, JovoModelGoogle.getValidator());
        await wait(500);
      });

      validationTask.add(localeTask);
    }

    await validationTask.run();
  }

  /**
   * Builds Jovo model files from platform-specific files.
   */
  async buildReverse(): Promise<void> {
    // Since platform can be prompted for, check if this plugin should actually be executed again.
    if (!this.$context.platforms.includes(this.$plugin.$id)) {
      return;
    }

    this.updatePluginContext();

    // Get locales to reverse build from.
    // If --locale is not specified, reverse build from every locale available in the platform folder.
    const selectedLocales: string[] = [];
    const platformLocales: string[] = this.getPlatformLocales();
    if (!this.$context.flags.locale) {
      selectedLocales.push(...platformLocales);
    } else {
      // Otherwise only reverse build from the specified locale if it exists inside the platform folder.
      for (const locale of this.$context.flags.locale) {
        if (platformLocales.includes(locale)) {
          selectedLocales.push(locale);
        } else {
          throw new JovoCliError({
            message: `Could not find platform models for locale: ${printHighlight(locale)}`,
            module: this.$plugin.constructor.name,
            hint: `Available locales include: ${platformLocales.join(', ')}`,
          });
        }
      }
    }

    // Try to resolve the locale according to the locale map provided in this.$plugin.$config.locales.
    // If en resolves to en-US, this loop will generate { 'en-US': 'en' }
    const buildLocaleMap: { [locale: string]: string } = selectedLocales.reduce(
      (localeMap: { [locale: string]: string }, locale: string) => {
        localeMap[locale] = locale;
        return localeMap;
      },
      {},
    );
    for (const modelLocale in this.$plugin.$config.locales) {
      const resolvedLocales: string[] = getResolvedLocales(
        modelLocale,
        SupportedLocales,
        this.$plugin.$config.locales,
      );

      for (const selectedLocale of selectedLocales) {
        if (resolvedLocales.includes(selectedLocale)) {
          buildLocaleMap[selectedLocale] = modelLocale;
        }
      }
    }

    // If Jovo model files for the current locales exist, ask whether to back them up or not.
    if (
      this.$cli.$project!.hasModelFiles(Object.values(buildLocaleMap)) &&
      !this.$context.flags.force
    ) {
      const answer = await promptOverwriteReverseBuild();
      if (answer.overwrite === ANSWER_CANCEL) {
        return;
      }
      if (answer.overwrite === ANSWER_BACKUP) {
        // Backup old files.
        const backupTask: Task = new Task(`${DISK} Creating backups`);
        for (const locale of Object.values(buildLocaleMap)) {
          const localeTask: Task = new Task(locale, () => this.$cli.$project!.backupModel(locale));
          backupTask.add(localeTask);
        }
        await backupTask.run();
      }
    }
    const reverseBuildTask: Task = new Task(`${REVERSE_ARROWS} Reversing model files`);
    for (const [platformLocale, modelLocale] of Object.entries(buildLocaleMap)) {
      const taskDetails: string = platformLocale === modelLocale ? '' : `(${modelLocale})`;
      const localeTask: Task = new Task(`${platformLocale} ${taskDetails}`, async () => {
        // Extract platform models, containing platform-specific intents and entities.
        const platformFiles: NativeFileInformation[] = this.getPlatformModels(platformLocale);
        const jovoModel: JovoModelGoogle = new JovoModelGoogle();
        jovoModel.importNative(platformFiles, modelLocale);
        const nativeData: JovoModelData | undefined = jovoModel.exportJovoModel();
        if (!nativeData) {
          throw new JovoCliError({
            message: 'Something went wrong while exporting your Jovo model.',
            module: this.$plugin.constructor.name,
          });
        }

        nativeData.invocation = this.getPlatformInvocationName(platformLocale);

        this.$cli.$project!.saveModel(nativeData, modelLocale);
        await wait(500);
      });
      reverseBuildTask.add(localeTask);
    }
    await reverseBuildTask.run();
  }

  /**
   * Builds platform-specific models from Jovo language model.
   */
  async build(): Promise<void> {
    const taskStatus: string = this.$cli.$project!.hasPlatform(this.$plugin.platformDirectory)
      ? 'Updating'
      : 'Creating';

    const buildTaskTitle = `${STATION} ${taskStatus} Google Conversational Action project files${printStage(
      this.$cli.$project!.$stage,
    )}\n${printSubHeadline(
      `Path: ./${this.$cli.$project!.getBuildDirectory()}/${this.$plugin.platformDirectory}`,
    )}`;
    // Define main build task.
    const buildTask: Task = new Task(buildTaskTitle);

    // Update or create Google Conversational Action project files, depending on whether it has already been built or not.
    const projectFilesTask: Task = new Task(
      `${taskStatus} Project Files`,
      this.createGoogleProjectFiles.bind(this),
    );

    const buildInteractionModelTask: Task = new Task(
      `${taskStatus} Interaction Model`,
      this.createInteractionModel.bind(this),
    );
    // If no model files for the current locales exist, do not build interaction model.
    if (!this.$cli.$project!.hasModelFiles(this.$context.locales)) {
      buildInteractionModelTask.disable();
    }

    buildTask.add(projectFilesTask, buildInteractionModelTask);

    await buildTask.run();
  }

  /**
   * Creates Google Conversational Action specific project files.
   */
  async createGoogleProjectFiles(): Promise<void> {
    const files: FileObject = FileBuilder.normalizeFileObject(
      _get(this.$plugin.$config, 'files', {}),
    );
    // If platforms folder doesn't exist, take default files and parse them with project.js config into FileBuilder.
    const projectFiles: FileObject = this.$cli.$project!.hasPlatform(this.$plugin.platformDirectory)
      ? files
      : _merge(DefaultFiles, files);
    // Get default locale.
    // Merge global project.js properties with platform files.
    // Set endpoint.
    const endpoint: string = this.getPluginEndpoint();
    const webhookPath = 'webhooks/["ActionsOnGoogleFulfillment.yaml"]';

    if (endpoint && !_has(projectFiles, webhookPath)) {
      const defaultHandler = {
        handlers: [
          {
            name: 'Jovo',
          },
        ],
        httpsEndpoint: {
          baseUrl: this.getPluginEndpoint(),
        },
      };

      _set(projectFiles, webhookPath, defaultHandler);
    }

    // Set default settings, such as displayName.
    for (const locale of this.$context.locales) {
      const resolvedLocales: SupportedLocalesType[] = getResolvedLocales(
        locale,
        SupportedLocales,
        this.$plugin.$config.locales,
      ) as SupportedLocalesType[];
      for (const resolvedLocale of resolvedLocales) {
        const settingsPathArr: string[] = ['settings/'];

        if (resolvedLocale !== this.$context.googleAssistant.defaultLocale!) {
          settingsPathArr.push(`${resolvedLocale}/`);
        }

        settingsPathArr.push('["settings.yaml"]');

        const settingsPath: string = settingsPathArr.join('.');

        // Set default settings.
        if (resolvedLocale === this.$context.googleAssistant.defaultLocale) {
          if (!_has(projectFiles, `${settingsPath}.defaultLocale`)) {
            _set(
              projectFiles,
              `${settingsPath}.defaultLocale`,
              this.$context.googleAssistant.defaultLocale!,
            );
          }

          if (!_has(projectFiles, `${settingsPath}.projectId`)) {
            _set(
              projectFiles,
              `${settingsPath}.projectId`,
              this.$context.googleAssistant.projectId,
            );
          }
        }

        // Set minimal required localized settings, such as displayName and pronunciation.
        const localizedSettingsPath = `${settingsPath}.localizedSettings`;

        const invocationName: string = await this.getInvocationName(locale);
        if (!_has(projectFiles, `${localizedSettingsPath}.displayName`)) {
          _set(projectFiles, `${localizedSettingsPath}.displayName`, invocationName);
        }
        if (!_has(projectFiles, `${localizedSettingsPath}.pronunciation`)) {
          _set(projectFiles, `${localizedSettingsPath}.pronunciation`, invocationName);
        }
      }
    }

    FileBuilder.buildDirectory(projectFiles, this.$plugin.getPlatformPath());
    await this.copyResourcesToProjectFiles();
  }

  /**
   * Copies across any resources so they can be used in the project settings manifest.
   *
   * Docs here:
   * https://developers.google.com/assistant/conversational/build/projects?hl=en&tool=sdk#add_resources
   */
  copyResourcesToProjectFiles(): Promise<void> {
    const input = `${this.$cli.$projectPath}/${this.$plugin.$config.resourcesDirectory}`;
    const output = `${this.$plugin.getPlatformPath()}/resources`;
    return new Promise((resolve, reject) =>
      copyfiles([input, output], {}, (err: Error) => {
        if (err) return reject(err);
        return resolve();
      }),
    );
  }

  /**
   * Creates and returns tasks for each locale to build the interaction model for Alexa.
   */
  async createInteractionModel(): Promise<void> {
    for (const locale of this.$context.locales) {
      const resolvedLocales: SupportedLocalesType[] = getResolvedLocales(
        locale,
        SupportedLocales,
        this.$plugin.$config.locales,
      ) as SupportedLocalesType[];
      const resolvedLocalesOutput: string = resolvedLocales.join(', ');
      // If the model locale is resolved to different locales, provide task details, i.e. "en (en-US, en-CA)"".
      const taskDetails: string =
        resolvedLocalesOutput === locale ? '' : `(${resolvedLocalesOutput})`;

      const localeTask: Task = new Task(`${locale} ${taskDetails}`, async () => {
        await this.buildLanguageModel(locale, resolvedLocales);
        await wait(500);
      });
      localeTask.indent(4);
      await localeTask.run();
    }
  }

  /**
   * Builds and saves a Google Conversational Action model from a Jovo model.
   * @param modelLocale - Locale of the Jovo model.
   * @param resolvedLocales - Locales to which to resolve the modelLocale.
   */
  async buildLanguageModel(modelLocale: string, resolvedLocales: string[]): Promise<void> {
    const model = await this.getJovoModel(modelLocale);

    for (const locale of resolvedLocales) {
      const jovoModel = new JovoModelGoogle(
        model as JovoModelData,
        locale,
        this.$context.googleAssistant.defaultLocale,
      );
      const modelFiles: NativeFileInformation[] = jovoModel.exportNative()!;

      const actions: GoogleActionActions = {
        custom: {
          'actions.intent.MAIN': {},
        },
      };

      for (const file of modelFiles) {
        const fileName = file.path.pop()!;
        const modelPath = joinPaths(this.$plugin.getPlatformPath(), ...file.path);

        // Check if the path for the current model type (e.g. intent, types, ...) exists.
        if (!existsSync(modelPath)) {
          mkdirSync(modelPath, { recursive: true });
        }

        // Register actions.
        if (file.path.includes('intents')) {
          actions.custom[fileName.replace('.yaml', '')] = {};
        }

        writeFileSync(joinPaths(modelPath, fileName), file.content);
      }

      // Merge existing actions file with configuration in project.js.
      _merge(actions, this.getProjectActions());

      const actionsPath: string = joinPaths(this.$plugin.getPlatformPath(), 'actions');
      if (!existsSync(actionsPath)) {
        mkdirSync(actionsPath, { recursive: true });
      }
      writeFileSync(joinPaths(actionsPath, 'actions.yaml'), yaml.stringify(actions));
    }
  }

  /**
   * Gets configured actions from config.
   */
  getProjectActions(): void {
    const actions = _get(this.$plugin.$config, 'files.["actions/"]');
    return actions;
  }

  /**
   * Sets the default locale for the current Conversational Action.
   */
  setDefaultLocale(): void {
    const resolvedLocales: SupportedLocalesType[] = this.$context.locales.reduce(
      (locales: string[], locale: string) => {
        locales.push(...getResolvedLocales(locale, SupportedLocales, this.$plugin.$config.locales));
        return locales;
      },
      [],
    ) as SupportedLocalesType[];

    let defaultLocale: string =
      _get(this.$plugin.$config, 'files.settings/["settings.yaml"].defaultLocale') ||
      _get(this.$plugin.$config, 'defaultLocale');

    // Try to get default locale from platform-specific settings.
    const settingsPath: string = joinPaths(
      this.$plugin.getPlatformPath(),
      'settings',
      'settings.yaml',
    );
    if (existsSync(settingsPath)) {
      const settingsFile: string = readFileSync(
        joinPaths(this.$plugin.getPlatformPath(), 'settings', 'settings.yaml'),
        'utf-8',
      );
      const settings = yaml.parse(settingsFile);
      defaultLocale = _get(settings, 'defaultLocale');
    }

    if (!defaultLocale && resolvedLocales) {
      // If locales includes an english model, take english as default automatically.
      for (const locale of resolvedLocales) {
        if (locale === 'en') {
          this.$context.googleAssistant.defaultLocale = locale;
        }
      }

      // Otherwise take the first locale in the array as the default one.
      this.$context.googleAssistant.defaultLocale = resolvedLocales[0];
      return;
    }

    if (!defaultLocale) {
      throw new JovoCliError({
        message: 'Could not find a default locale.',
        module: this.$plugin.constructor.name,
        hint: 'Try adding the property "defaultLocale" to your project.js.',
      });
    }

    this.$context.googleAssistant.defaultLocale = defaultLocale;
  }

  /**
   * Try to get locale resolution (en -> en-US) from project configuration.
   * @param locale - The locale to get the resolution from.
   */
  getProjectLocales(locale: string): string[] {
    return _get(this.$plugin.$config, `options.locales.${locale}`) as string[];
  }

  /**
   * Get plugin-specific endpoint.
   */
  getPluginEndpoint(): string {
    const config = this.$cli.$project!.$config.get();
    const endpoint = _get(this.$plugin.$config, 'endpoint') || _get(config, 'endpoint');

    return this.$cli.resolveEndpoint(endpoint);
  }

  /**
   * Gets the invocation name for the specified locale.
   * @param locale - The locale of the Jovo model to fetch the invocation name from.
   */
  async getInvocationName(locale: string): Promise<string> {
    const { invocation } = await this.getJovoModel(locale);

    if (typeof invocation === 'object') {
      // ToDo: Test!
      const platformInvocation: string = invocation[this.$plugin.constructor.name];

      if (!platformInvocation) {
        throw new JovoCliError({
          message: `Can\'t find invocation name for locale ${locale}.`,
          module: this.$plugin.constructor.name,
        });
      }

      return platformInvocation;
    }

    return invocation;
  }

  /**
   * Parses and returns platform-specific intents and entities.
   * @param locale - Locale for which to return the model data.
   */
  getPlatformModels(locale: string): NativeFileInformation[] {
    const platformModels: NativeFileInformation[] = [];

    const modelPath: string = joinPaths(this.$plugin.getPlatformPath(), 'custom');
    // Go through a predefined set of folders to extract intent and type information.
    const foldersToInclude: string[] = ['intents', 'types', 'scenes', 'global'];

    for (const folder of foldersToInclude) {
      const path: string[] = [modelPath, folder];

      if (locale !== this.$context.googleAssistant.defaultLocale) {
        path.push(locale);
      }

      const folderPath = joinPaths(...path);

      if (!existsSync(folderPath)) {
        continue;
      }

      let files: string[] = readdirSync(joinPaths(...path));

      if (folder === 'global') {
        files = files.filter((file) => file.includes('actions.intent'));
      }

      const yamlRegex = /.*\.yaml/;
      for (const file of files) {
        if (yamlRegex.test(file)) {
          const fileContent = readFileSync(joinPaths(...path, file), 'utf-8');
          platformModels.push({
            path: [...path, file],
            content: yaml.parse(fileContent),
          });
        }
      }
    }

    return platformModels;
  }

  /**
   * Parses platform-specific settings and returns the localized invocation name.
   * @param locale - Locale for which to parse the invocation name.
   */
  getPlatformInvocationName(locale: string): string {
    const path: string[] = [this.$plugin.getPlatformPath(), 'settings'];

    if (locale !== this.$context.googleAssistant.defaultLocale) {
      path.push(locale);
    }

    const settingsPath: string = joinPaths(...path, 'settings.yaml');
    const settingsFile: string = readFileSync(settingsPath, 'utf-8');
    const settings = yaml.parse(settingsFile);

    return settings.localizedSettings.displayName;
  }

  /**
   * Returns all locales for the current platform.
   */
  getPlatformLocales(): string[] {
    const locales: string[] = [];
    const settingsPath: string = joinPaths(this.$plugin.getPlatformPath(), 'settings');
    const files: string[] = readdirSync(settingsPath);

    for (const file of files) {
      if (
        statSync(joinPaths(settingsPath, file)).isDirectory() &&
        /^[a-z]{2}-?([A-Z]{2})?$/.test(file)
      ) {
        locales.push(file);
      } else if (file === 'settings.yaml') {
        const settings = yaml.parse(readFileSync(joinPaths(settingsPath, file), 'utf-8'));
        locales.push(settings.defaultLocale);
      }
    }

    return locales;
  }

  /**
   * Loads a Jovo model specified by a locale and merges it with plugin-specific models.
   * @param locale - The locale that specifies which model to load.
   */
<<<<<<< HEAD
  async getJovoModel(locale: string): Promise<JovoModelData> {
    const model: JovoModelData = await this.$cli.$project!.getModel(locale);
=======
  async getJovoModel(locale: string): Promise<JovoModelData | JovoModelDataV3> {
    const model: JovoModelData | JovoModelDataV3 = await this.$cli.$project!.getModel(locale);
>>>>>>> 166ded03

    // Merge model with configured language model in project.js.
    _mergeWith(
      model,
      this.$cli.$project!.$config.getParameter(`languageModel.${locale}`) || {},
      mergeArrayCustomizer,
    );
    // Merge model with configured, platform-specific language model in project.js.
    _mergeWith(
      model,
      _get(this.$plugin.$config, `languageModel.${locale}`, {}),
      mergeArrayCustomizer,
    );

    return model;
  }
}<|MERGE_RESOLUTION|>--- conflicted
+++ resolved
@@ -691,13 +691,8 @@
    * Loads a Jovo model specified by a locale and merges it with plugin-specific models.
    * @param locale - The locale that specifies which model to load.
    */
-<<<<<<< HEAD
-  async getJovoModel(locale: string): Promise<JovoModelData> {
-    const model: JovoModelData = await this.$cli.$project!.getModel(locale);
-=======
   async getJovoModel(locale: string): Promise<JovoModelData | JovoModelDataV3> {
     const model: JovoModelData | JovoModelDataV3 = await this.$cli.$project!.getModel(locale);
->>>>>>> 166ded03
 
     // Merge model with configured language model in project.js.
     _mergeWith(
