<<<<<<< HEAD
import { registerPlatformSpecificJovoReference } from '@jovotech/framework';
=======
import { isNode, registerPlatformSpecificJovoReference } from '@jovotech/framework';
import { SessionParamsReprompts } from '@jovotech/output-googleassistant';
import type { GoogleAssistantCli as GoogleAssistantCliType } from './cli';
>>>>>>> 1ef53fd6
import { GoogleAssistant } from './GoogleAssistant';
import { GoogleAssistantPlatform } from './GoogleAssistantPlatform';

declare module '@jovotech/framework/dist/types/Extensible' {
  interface ExtensiblePluginConfig {
    GoogleAssistantPlatform?: GoogleAssistantPlatform;
  }

  interface ExtensiblePlugins {
    GoogleAssistantPlatform?: GoogleAssistantPlatform;
  }
}

declare module '@jovotech/framework/dist/types/JovoSession' {
  interface JovoSession {
    _GOOGLE_ASSISTANT_REPROMPTS_?: SessionParamsReprompts;
    _GOOGLE_ASSISTANT_SELECTION_INTENT_?: string;
  }

  interface PersistableSessionData {
    _GOOGLE_ASSISTANT_REPROMPTS_?: SessionParamsReprompts;
    _GOOGLE_ASSISTANT_SELECTION_INTENT_?: string;
  }
}

declare module '@jovotech/framework/dist/types/Jovo' {
  interface Jovo {
    $googleAssistant?: GoogleAssistant;
  }
}
registerPlatformSpecificJovoReference('$googleAssistant', GoogleAssistant);

export const GoogleAssistantCli: typeof GoogleAssistantCliType = process.env.JOVO_CLI_RUNTIME
  ? // eslint-disable-next-line @typescript-eslint/no-var-requires
    require('./cli').GoogleAssistantCli
  : null;
export * from './GoogleAssistant';
export * from './GoogleAssistantPlatform';
export * from './GoogleAssistantRequest';
export * from './GoogleAssistantUser';
export type { GoogleAssistantResponse } from '@jovotech/output-googleassistant';
export * from './interfaces';
export * from './enums';<|MERGE_RESOLUTION|>--- conflicted
+++ resolved
@@ -1,10 +1,6 @@
-<<<<<<< HEAD
 import { registerPlatformSpecificJovoReference } from '@jovotech/framework';
-=======
-import { isNode, registerPlatformSpecificJovoReference } from '@jovotech/framework';
 import { SessionParamsReprompts } from '@jovotech/output-googleassistant';
 import type { GoogleAssistantCli as GoogleAssistantCliType } from './cli';
->>>>>>> 1ef53fd6
 import { GoogleAssistant } from './GoogleAssistant';
 import { GoogleAssistantPlatform } from './GoogleAssistantPlatform';
 
@@ -41,10 +37,10 @@
   ? // eslint-disable-next-line @typescript-eslint/no-var-requires
     require('./cli').GoogleAssistantCli
   : null;
+export type { GoogleAssistantResponse } from '@jovotech/output-googleassistant';
+export * from './enums';
 export * from './GoogleAssistant';
 export * from './GoogleAssistantPlatform';
 export * from './GoogleAssistantRequest';
 export * from './GoogleAssistantUser';
-export type { GoogleAssistantResponse } from '@jovotech/output-googleassistant';
-export * from './interfaces';
-export * from './enums';+export * from './interfaces';