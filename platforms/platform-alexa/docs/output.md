---
title: 'Alexa Output'
excerpt: 'Learn more about Jovo output templates for Alexa.'
---

# Alexa Output

Learn more about output templates for [Alexa](https://www.jovo.tech/marketplace/platform-alexa).

## Introduction

Jovo offers the ability to [create structured output](https://www.jovo.tech/docs/output) that is then translated into native platform responses.

This structured output is called [output template](https://www.jovo.tech/docs/output-templates). Its root properties are generic output elements that work across platforms. [Learn more about how generic output is translated into an Alexa response below](#generic-output-elements).

```typescript
{
  message: `Hello world! What's your name?`,
  reprompt: 'Could you tell me your name?',
  listen: true,
}
```

You can also add platform-specific output to an output template. [Learn more about Alexa output below](#alexa-output-elements).

```typescript
{
  // ...
  platforms: {
    alexa: {
      // ...
    }
  }
}
```

## Generic Output Elements

Generic output elements are in the root of the output template and work across platforms. [Learn more in the Jovo Output docs](https://www.jovo.tech/docs/output-templates).

Below, you can find a list of generic output elements that work with Alexa:

- [`message`](#message)
- [`reprompt`](#reprompt)
- [`listen`](#listen)
- [`quickReplies`](#quickreplies)
- [`card`](#card)
- [`carousel`](#carousel)

### message

The [generic `message` element](https://www.jovo.tech/docs/output-templates#message) is what Alexa is saying to the user:

```typescript
{
  message: 'Hello world!',
}
```

Under the hood, Jovo translates the `message` into an `outputSpeech` object ([see the official Alexa docs](https://developer.amazon.com/en-US/docs/alexa/custom-skills/request-and-response-json-reference.html#outputspeech-object)):

```json
{
  "outputSpeech": {
    "type": "SSML",
    "ssml": "<speak>Hello world!</speak>"
  }
}
```

The `outputSpeech` response format is [limited to 8,000 characters](https://developer.amazon.com/docs/alexa/custom-skills/request-and-response-json-reference.html#response-format). By default, Jovo output trims the content of the `message` property to that length. Learn more in the [output sanitization documentation](https://www.jovo.tech/docs/output-config#sanitization).

### reprompt

The [generic `reprompt` element](https://www.jovo.tech/docs/output-templates#message) is used to ask again if the user does not respond to a prompt after a few seconds:

```typescript
{
  message: `Hello world! What's your name?`,
  reprompt: 'Could you tell me your name?',
}
```

Under the hood, Jovo translates the `reprompt` into an `outputSpeech` object ([see the official Alexa docs](https://developer.amazon.com/en-US/docs/alexa/custom-skills/request-and-response-json-reference.html#outputspeech-object)) inside `reprompt`:

```json
{
  "reprompt": {
    "outputSpeech": {
      "type": "SSML",
      "ssml": "<speak>Could you tell me your name?</speak>"
    }
  }
}
```

### listen

The [`listen` element](https://www.jovo.tech/docs/output-templates#listen) determines if Alexa should keep the microphone open and wait for a user's response.

By default (if you don't specify it otherwise in the template), `listen` is set to `true`. If you want to close a session after a response, you need to set it to `false`:

```typescript
{
  message: `Goodbye!`,
  listen: false,
}
```

Under the hood, Jovo translates `listen: false` to `"shouldEndSession": true` in the JSON response.

The `listen` element can also be used to add dynamic entities for Alexa. [Learn more in the `$entities` documentation](https://www.jovo.tech/docs/entities#dynamic-entities).

### quickReplies

Alexa does not natively support quick replies. However, when used together with a [`card`](#card) or [`carousel`](#carousel), Jovo automatically turns the [generic `quickReplies` element](https://www.jovo.tech/docs/output-templates#quickreplies) into buttons for APL:

```typescript
{
  // ...
  quickReplies: [
    {
      text: 'Button A',
      intent: 'ButtonAIntent',
    },
  ];
}
```

For this to work, you need to [enable APL](#apl-configuration) for your Alexa Skill project. Also, `genericOutputToApl` needs to be enabled in the [Alexa output configuration](#alexa-output-configuration), which is the default.

If a user taps on a button, a request of the type `Alexa.Presentation.APL.UserEvent` is sent to your app. You can learn more in the [official Alexa docs](https://developer.amazon.com/docs/alexa/alexa-presentation-language/apl-interface.html#userevent-request). To map this type of request to an intent (and optionally an [entity](https://www.jovo.tech/docs/entities)), you need to add the following to each quick reply item:

```typescript
{
  // ...
  quickReplies: [
    {
      text: 'Button A',
      intent: 'ButtonIntent',
      entities: {
        button: {
          value: 'a',
        },
      },
    },
  ];
}
```

This will add the `intent` and `entities` properties to the APL document as `arguments`.

```json
"arguments": [
  {
    "type": "QuickReply",
	  "intent": "ButtonIntent",
	  "entities": {
      "button": {
        "value": "a"
      }
    }
  }
]
```

These are then mapped correctly and added to the [`$input` object](https://www.jovo.tech/docs/input) when the user taps a button.

In your [handler](https://www.jovo.tech/docs/handlers), you can then access the entities like this:

```typescript
@Intents(['ButtonIntent'])
showSelectedButton() {
  const button = this.$entities.button.value;

  // ...
}
```

### card

Jovo automatically turns the [generic `card` element](https://www.jovo.tech/docs/output-templates#card) into a detail screen for APL.

![A card detail screen using Alexa Presentation Language (APL)](./img/alexa-apl-card-output.png)

For example, the image above (screenshot from the testing tab in the Alexa Developer Console) is created by the following output template:

```typescript
{
  // ...
  card: {
    title: 'Hello world!',
    subtitle: 'How are you?',
    content: 'Welcome to this new app built with Jovo.',
    imageUrl: 'https://jovo-assets.s3.amazonaws.com/jovo-icon.png',

    // Alexa properties
    backgroundImageUrl: 'https://jovo-assets.s3.amazonaws.com/jovo-bg.png',
    header: {
      logo: 'https://jovo-assets.s3.amazonaws.com/jovo-icon.png',
      title: 'Header title',
    },
  },
}
```

<<<<<<< HEAD
Besides the [generic `card` properties](https://www.jovo.tech/docs/output-templates#card), you can add the following optional elements for Alexa:

- `backgroundImageUrl`: A link to a background image. This is used as `backgroundImageSource` for the [`AlexaBackground` APL property](https://developer.amazon.com/docs/alexa/alexa-presentation-language/apl-alexa-background-layout.html).
- `header`: Contains a `logo` image URL and a `title` to be displayed at the top bar of the APL screen. These are used as `headerAttributionImage` and `headerTitle` for the [`AlexaHeader` APL property](https://developer.amazon.com/docs/alexa/alexa-presentation-language/apl-alexa-header-layout.html).

You can also add buttons by using the [`quickReplies` property](#quickreplies).

For cards to work with APL, `genericOutputToApl` needs to be enabled in the [Alexa output configuration](#alexa-output-configuration), which is the default. You can also override the [default APL template](https://github.com/jovotech/jovo-framework/blob/v4/latest/platforms/platform-alexa/src/output/apl/Card.json) used for `card`:
=======
For this to work, you need to [enable APL](#apl-configuration) for your Alexa Skill project. Also, `genericOutputToApl` needs to be enabled in the [Alexa output configuration](#alexa-output-configuration), which is the default. You can also override the default APL template used for `card`:
>>>>>>> 267e6259

```typescript
const app = new App({
  // ...

  plugins: [
    new AlexaPlatform({
      output: {
        aplTemplates: {
          card: CARD_APL, // Add imported document here
        },
      },
    }),
  ],
});
```

**Note**: If you want to send a home card to the Alexa mobile app instead, we recommend using the [`nativeResponse` property](#native-response).

### carousel

<<<<<<< HEAD
Alexa does not natively support carousels. However, Jovo automatically turns the [generic `carousel` element](https://www.jovo.tech/docs/output-templates#carousel) into a card slider for APL.

![A carousel slider using Alexa Presentation Language (APL)](./img/alexa-apl-carousel-output.png)

For example, the image above (screenshot from the testing tab in the Alexa Developer Console) is created by the following output template:
=======
Alexa does not natively support carousels. However, Jovo automatically turns the [generic `carousel` element](https://www.jovo.tech/docs/output-templates#carousel) into a card slider for [APL](#apl):
>>>>>>> 267e6259

```typescript
{
  // ...
  carousel: {
    items: [
      {
        title: 'Element 1',
        content: 'Oh hello.',
        imageUrl: 'https://jovo-assets.s3.amazonaws.com/jovo-icon.png',
      },
      {
        title: 'Element 2',
        content: 'Hi there!',
        imageUrl: 'https://jovo-assets.s3.amazonaws.com/jovo-icon.png',
      },
    ],

    // Alexa properties
    backgroundImageUrl: 'https://jovo-assets.s3.amazonaws.com/jovo-bg.png',
    header: {
      logo: 'https://jovo-assets.s3.amazonaws.com/jovo-icon.png',
      title: 'Header title',
    },
  },
}
```

<<<<<<< HEAD
Besides the [generic `carousel` properties](https://www.jovo.tech/docs/output-templates#carousel), you can add the following optional elements for Alexa:

- `backgroundImageUrl`: A link to a background image. This is used as `backgroundImageSource` for the [`AlexaBackground` APL property](https://developer.amazon.com/docs/alexa/alexa-presentation-language/apl-alexa-background-layout.html).
- `header`: Contains a `logo` image URL and a `title` to be displayed at the top bar of the APL screen. These are used as `headerAttributionImage` and `headerTitle` for the [`AlexaHeader` APL property](https://developer.amazon.com/docs/alexa/alexa-presentation-language/apl-alexa-header-layout.html).

You can also add buttons by using the [`quickReplies` property](#quickreplies).

For the `carousel` to work with APL, `genericOutputToApl` needs to be enabled in the [Alexa output configuration](#alexa-output-configuration), which is the default. You can also override the [default APL template](https://github.com/jovotech/jovo-framework/blob/v4/latest/platforms/platform-alexa/src/output/apl/Carousel.json) used for `carousel`:
=======
For this to work, you need to [enable APL](#apl-configuration) for your Alexa Skill project. Also, `genericOutputToApl` needs to be enabled in the [Alexa output configuration](#alexa-output-configuration), which is the default. You can also override the default APL template used for `carousel`:
>>>>>>> 267e6259

```typescript
const app = new App({
  // ...

  plugins: [
    new AlexaPlatform({
      output: {
        aplTemplates: {
          carousel: CAROUSEL_APL, // Add imported document here
        },
      },
    }),
  ],
});
```

You can make the carousel clickable by adding a `selection` object. Once an element is selected by the user, a request of the type `Alexa.Presentation.APL.UserEvent` is sent to your app. You can learn more in the [official Alexa docs](https://developer.amazon.com/docs/alexa/alexa-presentation-language/apl-interface.html#userevent-request). To map this type of request to an intent (and optionally an [entity](https://www.jovo.tech/docs/entities)), you need to add the following to each carousel item:

```typescript
{
  // ...
  carousel: {
    items: [
      {
        title: 'Element A',
        content: 'To my right, you will see element B.',
        selection: {
          intent: 'ElementIntent',
          entities: {
            element: {
              value: 'A',
            },
          },
        },
      },
      {
        title: 'Element B',
        content: 'Hi there!',
        selection: {
          intent: 'ElementIntent',
          entities: {
            element: {
              value: 'B',
            },
          },
        },
      }
    ]
  },
}
```

This will add the `intent` and `entities` properties to the APL document as `arguments`.

```json
"arguments": [
  {
    "type": "Selection",
	  "intent": "ElementIntent",
	  "entities": {
      "element": {
        "value": "A"
      }
    }
  }
]
```

These are then mapped correctly and added to the [`$input` object](https://www.jovo.tech/docs/input) when the user taps a button. In the example above, a tap on an element triggers the `ElementIntent` and contains an entity of the name `element`.

In your [handler](https://www.jovo.tech/docs/handlers), you can then access the entities like this:

```typescript
@Intents(['ElementIntent'])
showSelectedElement() {
  const element = this.$entities.element.value;

  // ...
}
```

## Alexa Output Elements

It is possible to add platform-specific output elements to an output template. [Learn more in the Jovo output documentation](https://www.jovo.tech/docs/output-templates#platform-specific-output-elements).

For Alexa, you can add output elements inside an `alexa` object:

```typescript
{
  // ...
  platforms: {
    alexa: {
      // ...
    }
  }
}
```

### Native Response

The [`nativeResponse` property](https://www.jovo.tech/docs/output-templates#native-response) allows you to add native elements exactly how they would be added to the Alexa JSON response.

```typescript
{
  // ...
  platforms: {
    alexa: {
      nativeResponse: {
        // ...
      }
    }
  }
}
```

For example, an [APL](#apl) RenderDocument directive ([see official Alexa docs](https://developer.amazon.com/en-US/docs/alexa/alexa-presentation-language/apl-interface.html#renderdocument-directive)) could be added like this:

```typescript
{
  // ...
  platforms: {
    alexa: {
      nativeResponse: {
        response: {
          directives: [
            {
              type: 'Alexa.Presentation.APL.RenderDocument',
              token: '<some-token>',
              document: {
                /* ... */
              },
              datasources: {
                /* ... */
              },
            },
          ];
        }
      }
    }
  }
}
```

Learn more about the [response format in the official Alexa documentation](https://developer.amazon.com/en-US/docs/alexa/custom-skills/request-and-response-json-reference.html#response-format).


### APL

The Alexa Presentation Language (APL) allows you to add visual content and audio (using APLA) to your Alexa Skill. Learn more in the [official Alexa docs](https://developer.amazon.com/docs/alexa/alexa-presentation-language/add-visuals-and-audio-to-your-skill.html). 

You can add an APL RenderDocument directive ([see official Alexa docs](https://developer.amazon.com/en-US/docs/alexa/alexa-presentation-language/apl-interface.html#renderdocument-directive)) to your response by using the [`nativeResponse` property](#native-response), for example:

```typescript
{
  // ...
  platforms: {
    alexa: {
      nativeResponse: {
        response: {
          directives: [
            {
              type: 'Alexa.Presentation.APL.RenderDocument',
              token: '<some-token>',
              document: {
                /* ... */
              },
              datasources: {
                /* ... */
              },
            },
          ];
        }
      }
    }
  }
}
```

Learn more about APL in the following sections:

- [APL Configuration](#apl-configuration): How to enable APL for your Alexa Skill
- [APL User Events](#apl-user-events): How to respond to APL touch input

Jovo also supports the ability to turn output elements into APL templates. Learn more in the sections above:

- [`card`](#card) is turned into a detail page
- [`carousel`](#carousel) is turned into a card slider


#### APL Configuration

To support APL, you need to enable the `ALEXA_PRESENTATION_APL` interface for your Alexa Skill. You can do so in the Alexa Developer Console, however, we recommend using the Jovo CLI and adding the interface to your the [Alexa project configuration](./project-config.md) using the [`files` property](project-config.md#files):

```js
new AlexaCli({
  files: {
    'skill-package/skill.json': {
      manifest: {
        apis: {
          custom: {
            interfaces: [
              {
                type: 'ALEXA_PRESENTATION_APL',
                supportedViewports: [
                  {
                    mode: 'HUB',
                    shape: 'RECTANGLE',
                    minHeight: 600,
                    maxHeight: 1279,
                    minWidth: 1280,
                    maxWidth: 1920,
                  },
                  // ...
                ],
              },
            ],
          },
        },
      },
    },
  },
  // ...
});
```

You can find all [supported APL viewports in the official Alexa docs](https://developer.amazon.com/docs/alexa/alexa-presentation-language/apl-select-the-viewport-profiles-your-skill-supports.html#configure-the-supported-viewports-with-the-ask-cli-or-smapi).

This adds the interface to your `skill.json` manifest during the build process. To update your Skill project, you can follow these steps:

```sh
# Build Alexa project files
$ jovo build:platform alexa

# Deploy the files to the Alexa Developer Console
$ jovo deploy:platform alexa
```

[Learn more about Alexa CLI commands here](./cli-commands.md).

#### APL User Events

APL also supports touch input for buttons or list selections. If a user taps on an element like this, a request of the type `Alexa.Presentation.APL.UserEvent` is sent to your app. You can learn more in the [official Alexa docs](https://developer.amazon.com/docs/alexa/alexa-presentation-language/apl-interface.html#userevent-request).

Similar to how it works with [quick replies](#quickreplies) and [carousel items](#carousel), you can add the following as `arguments` to your APL document:

- `type`: Can be `Selection` or `QuickReply`. Required.
- `intent`: The intent name the user input should get mapped to. Required.
- `entities`: The [entities](https://www.jovo.tech/docs/entities) (slots) that should be added to the user input. Optional.

```json
"arguments": [
  {
    "type": "Selection",
	  "intent": "ElementIntent",
	  "entities": {
      "element": {
        "value": "A"
      }
    }
  }
]
```

When a user selects that element, the `intent` and `entities` get added to the [`$input` object](https://www.jovo.tech/docs/input). This way, you can deal with APL user events in your handlers the same way as with typical intent requests.

In your [handler](https://www.jovo.tech/docs/handlers), you can then access the entities like this:

```typescript
@Intents(['ElementIntent'])
showSelectedElement() {
  const element = this.$entities.element.value;

  // ...
}
```

## Alexa Output Configuration

This is the default output configuration for Alexa:

```typescript
const app = new App({
  // ...

  plugins: [
    new AlexaPlatform({
      output: {
        genericOutputToApl: true,
        aplTemplates: {
          carousel: CAROUSEL_APL
          card: CARD_APL
        },
      },
    }),
  ],
});
```

It includes the following properties:

- `genericOutputToApl`: Determines if generic output like [`quickReplies`](#quickreplies), [`card`](#card), and [`carousel`](#carousel) should automatically be converted into an APL directive.
- `aplTemplates`: Allows the app to override the default APL templates used for [`carousel`](#carousel) and [`card`](#card).<|MERGE_RESOLUTION|>--- conflicted
+++ resolved
@@ -179,7 +179,7 @@
 
 ### card
 
-Jovo automatically turns the [generic `card` element](https://www.jovo.tech/docs/output-templates#card) into a detail screen for APL.
+Jovo automatically turns the [generic `card` element](https://www.jovo.tech/docs/output-templates#card) into a detail screen for [APL](#apl).
 
 ![A card detail screen using Alexa Presentation Language (APL)](./img/alexa-apl-card-output.png)
 
@@ -204,7 +204,6 @@
 }
 ```
 
-<<<<<<< HEAD
 Besides the [generic `card` properties](https://www.jovo.tech/docs/output-templates#card), you can add the following optional elements for Alexa:
 
 - `backgroundImageUrl`: A link to a background image. This is used as `backgroundImageSource` for the [`AlexaBackground` APL property](https://developer.amazon.com/docs/alexa/alexa-presentation-language/apl-alexa-background-layout.html).
@@ -212,10 +211,7 @@
 
 You can also add buttons by using the [`quickReplies` property](#quickreplies).
 
-For cards to work with APL, `genericOutputToApl` needs to be enabled in the [Alexa output configuration](#alexa-output-configuration), which is the default. You can also override the [default APL template](https://github.com/jovotech/jovo-framework/blob/v4/latest/platforms/platform-alexa/src/output/apl/Card.json) used for `card`:
-=======
-For this to work, you need to [enable APL](#apl-configuration) for your Alexa Skill project. Also, `genericOutputToApl` needs to be enabled in the [Alexa output configuration](#alexa-output-configuration), which is the default. You can also override the default APL template used for `card`:
->>>>>>> 267e6259
+For cards to work, you need to [enable APL](#apl-configuration) for your Alexa Skill project. Also, `genericOutputToApl` needs to be enabled in the [Alexa output configuration](#alexa-output-configuration), which is the default. You can also override the default APL template used for `card`:
 
 ```typescript
 const app = new App({
@@ -237,15 +233,11 @@
 
 ### carousel
 
-<<<<<<< HEAD
-Alexa does not natively support carousels. However, Jovo automatically turns the [generic `carousel` element](https://www.jovo.tech/docs/output-templates#carousel) into a card slider for APL.
+Alexa does not natively support carousels. However, Jovo automatically turns the [generic `carousel` element](https://www.jovo.tech/docs/output-templates#carousel) into a card slider for [APL](#apl).
 
 ![A carousel slider using Alexa Presentation Language (APL)](./img/alexa-apl-carousel-output.png)
 
 For example, the image above (screenshot from the testing tab in the Alexa Developer Console) is created by the following output template:
-=======
-Alexa does not natively support carousels. However, Jovo automatically turns the [generic `carousel` element](https://www.jovo.tech/docs/output-templates#carousel) into a card slider for [APL](#apl):
->>>>>>> 267e6259
 
 ```typescript
 {
@@ -274,7 +266,6 @@
 }
 ```
 
-<<<<<<< HEAD
 Besides the [generic `carousel` properties](https://www.jovo.tech/docs/output-templates#carousel), you can add the following optional elements for Alexa:
 
 - `backgroundImageUrl`: A link to a background image. This is used as `backgroundImageSource` for the [`AlexaBackground` APL property](https://developer.amazon.com/docs/alexa/alexa-presentation-language/apl-alexa-background-layout.html).
@@ -282,10 +273,7 @@
 
 You can also add buttons by using the [`quickReplies` property](#quickreplies).
 
-For the `carousel` to work with APL, `genericOutputToApl` needs to be enabled in the [Alexa output configuration](#alexa-output-configuration), which is the default. You can also override the [default APL template](https://github.com/jovotech/jovo-framework/blob/v4/latest/platforms/platform-alexa/src/output/apl/Carousel.json) used for `carousel`:
-=======
-For this to work, you need to [enable APL](#apl-configuration) for your Alexa Skill project. Also, `genericOutputToApl` needs to be enabled in the [Alexa output configuration](#alexa-output-configuration), which is the default. You can also override the default APL template used for `carousel`:
->>>>>>> 267e6259
+For the `carousel` to work, you need to [enable APL](#apl-configuration) for your Alexa Skill project. Also, `genericOutputToApl` needs to be enabled in the [Alexa output configuration](#alexa-output-configuration), which is the default. You can also override the default APL template used for `carousel`:
 
 ```typescript
 const app = new App({
