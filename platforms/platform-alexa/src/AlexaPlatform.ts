--- conflicted
+++ resolved
@@ -1,9 +1,4 @@
-<<<<<<< HEAD
-import { AnyObject, HandleRequest, Jovo, Platform, PlatformConfig } from '@jovotech/framework';
-=======
-import { RequiredOnlyWhere } from '@jovotech/framework';
-import { AnyObject, ExtensibleConfig, HandleRequest, Jovo, Platform } from '@jovotech/framework';
->>>>>>> c22de814
+import { AnyObject, HandleRequest, Jovo, Platform, PlatformConfig, RequiredOnlyWhere } from '@jovotech/framework';
 import { Alexa } from './Alexa';
 import { AlexaDevice } from './AlexaDevice';
 import { AlexaRequest } from './AlexaRequest';
