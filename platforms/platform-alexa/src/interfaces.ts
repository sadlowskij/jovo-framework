<<<<<<< HEAD
import { Entity, EnumLike, JovoSession, PartialWhere } from '@jovotech/framework';
=======
import { Entity, JovoSession, PartialWhere, UnknownObject } from '@jovotech/framework';
>>>>>>> c22de814
import { Intent, Slot } from './output';

export interface Session {
  new: boolean;
  sessionId: string;
  application: Application;
  attributes: JovoSession;
  user: User;
  person: Person;
}

export interface Context {
  System: System;
  Viewport?: Viewport;
  AudioPlayer?: AudioPlayerContext;
  Geolocation?: Geolocation;
}

export interface AudioPlayerContext {
  token: string;
  offsetInMilliseconds: number;
  playerActivity: string;
}

export interface Geolocation {
  // Either "locationServices" or "coordinate" will be present
  locationServices?: LocationServices;
  timestamp: string; // ISO 8601
  coordinate?: Coordinate;
  altitude?: Altitude;
  heading?: Heading;
  speed?: Speed;
}

export type LocationServicesAccess = 'ENABLED' | 'DISABLED';
export type LocationServicesStatus = 'RUNNING' | 'STOPPED';

export interface LocationServices {
  access: LocationServicesAccess;
  status: LocationServicesStatus;
}

export interface Coordinate {
  latitudeInDegrees: number; // [-90.0, 90.0]
  longitudeInDegrees: number; // [-180.0, 190.0]
  accuracyInMeters: number; // [0, MAX_INTEGER]
}

export interface Altitude {
  altitudeInMeters?: number; // [-6350, 18000]
  accuracyInMeters?: number; // [0, MAX_INTEGER]
}

export interface Heading {
  directionInDegrees?: number; // (0, 360.0]
  accuracyInDegrees?: number; // [0, MAX_INTEGER]
}

export interface Speed {
  speedInMetersPerSecond?: number; // [0, 1900] not optional if automotive
  accuracyInMetersPerSecond?: number; // [0, MAX_INTEGER]
}

export type PermissionStatus = 'DENIED' | 'ACCEPTED' | 'NOT_ANSWERED';

export interface System {
  application: Application;
  user: User;
  person: Person;
  device: Device;
  apiEndpoint: string;
  apiAccessToken: string;
}

export interface Viewport {
  experiences: Experience[];
  shape: 'RECTANGLE' | 'ROUND';
  pixelWidth: number;
  pixelHeight: number;
  dpi: number;
  currentPixelWidth: number;
  currentPixelHeight: number;

  touch?: TouchMethod[];
  keyboard?: InputMechanism[];
  video?: { codecs: string[] };
}

export interface Experience {
  arcMinuteWidth: number;
  arcMinuteHeight: number;
  canRotate: boolean;
  canResize: boolean;
}

export type TouchMethod = 'SINGLE';
export type InputMechanism = 'DIRECTION';

export interface AudioPlayerInterface {}
export interface AlexaPresentationAplInterface {
  runtime: {
    maxVersion: string;
  };
}
export interface AlexaPresentationAplTInterface extends AlexaPresentationAplInterface {}
export interface AlexaPresentationHtmlInterface extends AlexaPresentationAplInterface {}

export interface DisplayInterface {
  templateVersion?: string;
  markupVersion?: string;
}

export interface VideoAppInterface {}
export interface GeolocationInterface {}
export interface NavigationInterface {}

export interface Device {
  deviceId: string;
  supportedInterfaces?: {
    'Alexa.Presentation.APL'?: AlexaPresentationAplInterface;
    'AudioPlayer'?: AudioPlayerInterface;
    'Alexa.Presentation.APLT'?: AlexaPresentationAplTInterface;
    'Alexa.Presentation.HTML'?: AlexaPresentationHtmlInterface;
    'Display'?: DisplayInterface;
    'VideoApp'?: VideoAppInterface;
    'Geolocation'?: GeolocationInterface;
    'Navigation'?: NavigationInterface;
  };
}

export interface User {
  userId: string;
  accessToken: string;
  permissions: Permission;
}

export interface Person {
  personId: string;
  accessToken: string;
}

export interface Permission {
  consentToken: string;
}

export interface Application {
  applicationId: string;
}

export interface AlexaEntity extends Entity {
  native: Slot;
}

export enum PurchaseResult {
  Accepted = 'ACCEPTED',
  Declined = 'DECLINED',
  AlreadyPurchased = 'ALREADY_PURCHASED',
  Error = 'ERROR',
}
export type PurchaseResultLike = EnumLike<PurchaseResult> | string;

export interface Request {
  type: string;
  requestId: string;
  timestamp: string;
  locale: string;
  // eslint-disable-next-line @typescript-eslint/no-explicit-any
  arguments?: any[];
  token?: string;
  offsetInMilliseconds?: number;
  // TODO: Use the same type
  intent?: PartialWhere<Intent, 'confirmationStatus' | 'slots'>;
  status?: {
    // Connections.Response
    code: string;
    message: string;
  };
  name?: string; // Connections.Response
  payload?: {
    // Connections.Response
    purchaseResult?: PurchaseResultLike;
    productId?: string;
    isCardThrown?: boolean;
    permissionScope?: string;
    status?: PermissionStatus;
  };
  error?: {
    // System.ExceptionEncountered
    type: string;
    message: string;
  };
  cause?: {
    // System.ExceptionEncountered
    requestId: string;
  };
  originatingRequestId?: string; // GameEngine.InputHandlerEvent
  // eslint-disable-next-line @typescript-eslint/no-explicit-any
  events: any[];
  reason?: string; // SessionEndedRequest
  eventCreationTime?: string; // AlexaSkillEvent.*
  eventPublishingTime?: string; // AlexaSkillEvent.*
  dialogState?: string;
  apiRequest?: {
    name: string;
    arguments: Record<string, string>;
    slots: Record<string, Slot>;
  };
}

// Defines a target for Alexa Conversations
export type ConversationsTarget = 'AMAZON.Conversations' | 'skill';<|MERGE_RESOLUTION|>--- conflicted
+++ resolved
@@ -1,8 +1,5 @@
-<<<<<<< HEAD
-import { Entity, EnumLike, JovoSession, PartialWhere } from '@jovotech/framework';
-=======
-import { Entity, JovoSession, PartialWhere, UnknownObject } from '@jovotech/framework';
->>>>>>> c22de814
+import { Entity, EnumLike, JovoSession, PartialWhere, UnknownObject } from '@jovotech/framework';
+
 import { Intent, Slot } from './output';
 
 export interface Session {
