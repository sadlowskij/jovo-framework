--- conflicted
+++ resolved
@@ -1,40 +1,6 @@
 import { Jovo } from '@jovotech/framework';
 import { AlexaResponse } from '@jovotech/output-alexa';
 import { AlexaRequest } from './AlexaRequest';
-<<<<<<< HEAD
-import { AlexaSkill } from './AlexaSkill';
-import { AlexaUser } from './AlexaUser';
-import { AlexaDevice } from './AlexaDevice';
-
-export interface AlexaConfig extends ExtensibleConfig {
-  output: {
-    genericOutputToApl: boolean;
-  };
-}
-
-export class Alexa extends Platform<AlexaRequest, AlexaResponse, AlexaSkill, AlexaConfig> {
-  outputTemplateConverterStrategy: AlexaOutputTemplateConverterStrategy =
-    new AlexaOutputTemplateConverterStrategy();
-  requestClass = AlexaRequest;
-  jovoClass = AlexaSkill;
-  userClass = AlexaUser;
-  deviceClass = AlexaDevice;
-
-  getDefaultConfig(): AlexaConfig {
-    return {
-      output: {
-        genericOutputToApl: true,
-      },
-    };
-  }
-
-  mount(parent: HandleRequest): void {
-    parent.middlewareCollection.use('before.request', this.beforeRequest);
-  }
-
-  isRequestRelated(request: AnyObject | AlexaRequest): boolean {
-    return request.version && request.request && request.request.requestId;
-=======
 
 export class Alexa extends Jovo<AlexaRequest, AlexaResponse> {
   getSkillId(): string | undefined {
@@ -42,6 +8,5 @@
       this.$request.session?.application?.applicationId ||
       this.$request.context?.System?.application?.applicationId
     );
->>>>>>> 7c3a7874
   }
 }