<<<<<<< HEAD
import { Entity, EntityMap, JovoRequest, JovoRequestType, RequestType } from '@jovotech/framework';
=======
import {
  Entity,
  EntityMap,
  JovoRequest,
  JovoRequestType,
  RequestType,
  UnknownObject,
} from '@jovotech/framework';
>>>>>>> 38c60c4c
import { ResolutionPerAuthorityStatusCode } from '@jovotech/output-alexa';
import { DYNAMIC_ENTITY_MATCHES_PREFIX, STATIC_ENTITY_MATCHES_PREFIX } from './constants';
import { AuthorityResolution, Context, Request, Session } from './interfaces';

export class AlexaRequest extends JovoRequest {
  version?: string;
  context?: Context;
  session?: Session;
  request?: Request;

  getEntities(): EntityMap | undefined {
    const slots = this.request?.intent?.slots;
    if (!slots) return;
    return Object.keys(slots).reduce((entityMap: EntityMap, slotKey: string) => {
      const entity: Entity = {
        name: slotKey,
        alexaSkill: slots[slotKey],
      };
      if (slots[slotKey].value) {
        entity.value = slots[slotKey].value;
        entity.key = slots[slotKey].value;
      }

      const modifyEntityByAuthorityResolutions = (authorityResolutions: AuthorityResolution[]) => {
        authorityResolutions.forEach((authorityResolution) => {
          entity.key = authorityResolution.values[0].value.name;
          entity.id = authorityResolution.values[0].value.id;
        });
      };

      // check static entities first
      modifyEntityByAuthorityResolutions(this.getStaticEntityMatches(slotKey));

      // dynamic entities have a higher priority
      modifyEntityByAuthorityResolutions(this.getDynamicEntityMatches(slotKey));

      entityMap[slotKey] = entity;
      return entityMap;
    }, {});
  }

  getStaticEntityMatches(slotKey: string): AuthorityResolution[] {
    return this.getEntityResolutions(slotKey, STATIC_ENTITY_MATCHES_PREFIX);
  }

  getDynamicEntityMatches(slotKey: string): AuthorityResolution[] {
    return this.getEntityResolutions(slotKey, DYNAMIC_ENTITY_MATCHES_PREFIX);
  }

  private getEntityResolutions(slotKey: string, startsWith: string): AuthorityResolution[] {
    return (
      this.request?.intent?.slots?.[slotKey]?.resolutions?.resolutionsPerAuthority || []
    ).filter(
      (authorityResolution) =>
        authorityResolution.status.code === ResolutionPerAuthorityStatusCode.SuccessMatch &&
        authorityResolution.authority.startsWith(startsWith),
    );
  }

  getIntentName(): string | undefined {
    return this.request?.intent?.name;
  }

  getLocale(): string | undefined {
    return this.request?.locale;
  }

  getRawText(): string | undefined {
    return;
  }

  getRequestType(): JovoRequestType | undefined {
    const requestTypeMap: Record<string, JovoRequestType> = {
      'LaunchRequest': { type: RequestType.Launch },
      'IntentRequest': { type: RequestType.Intent },
      'SessionEndedRequest': { type: RequestType.End, subType: this.request?.reason },
      'System.ExceptionEncountered': { type: RequestType.OnError },
    };
    return this.request?.type ? requestTypeMap[this.request?.type] : undefined;
  }

  getSessionData(): UnknownObject | undefined {
    return this.session?.attributes;
  }

  getSessionId(): string | undefined {
    return this.session?.sessionId;
  }

  isNewSession(): boolean | undefined {
    return this.session?.new;
  }

  isAplSupported(): boolean {
    return !!this.context?.System?.device?.supportedInterfaces?.['Alexa.Presentation.APL'];
  }

  getApiEndpoint(): string {
    return this.context!.System.apiEndpoint;
  }

  getApiAccessToken(): string {
    return this.context!.System.apiAccessToken;
  }
}<|MERGE_RESOLUTION|>--- conflicted
+++ resolved
@@ -1,6 +1,3 @@
-<<<<<<< HEAD
-import { Entity, EntityMap, JovoRequest, JovoRequestType, RequestType } from '@jovotech/framework';
-=======
 import {
   Entity,
   EntityMap,
@@ -9,7 +6,6 @@
   RequestType,
   UnknownObject,
 } from '@jovotech/framework';
->>>>>>> 38c60c4c
 import { ResolutionPerAuthorityStatusCode } from '@jovotech/output-alexa';
 import { DYNAMIC_ENTITY_MATCHES_PREFIX, STATIC_ENTITY_MATCHES_PREFIX } from './constants';
 import { AuthorityResolution, Context, Request, Session } from './interfaces';
