# Jovo Amazon Alexa Integration

[![Jovo Framework](https://v4.jovo.tech/img/github-header.png)](https://v4.jovo.tech)

<<<<<<< HEAD
The Amazon Alexa [platform integration](https://www.jovo.tech/docs/platforms) allows you to build custom Alexa Skills using Jovo.
=======
<p>
<a href="https://v4.jovo.tech" target="_blank">Website</a> -  <a href="https://v4.jovo.tech/docs" target="_blank">Docs</a> - <a href="https://v4.jovo.tech/marketplace" target="_blank">Marketplace</a> - <a href="https://github.com/jovotech/jovo-v4-template" target="_blank">Template</a>   
</p>
>>>>>>> 67318bbd

<p>
<a href="https://www.npmjs.com/package/@jovotech/platform-alexa" target="_blank"><img src="https://badge.fury.io/js/@jovotech%2Fplatform-alexa.svg"></a>      
<a href="https://opencollective.com/jovo-framework" target="_blank"><img src="https://opencollective.com/jovo-framework/tiers/badge.svg"></a>
</p>

This package enables you to integrate your Jovo app with Amazon Alexa.

<<<<<<< HEAD
In the [installation](#installation) section, we're going to set up a Jovo project that works with Amazon Alexa.

An Alexa Skill usually consists of two parts:

- The Alexa Skill project in the Alexa Developer Console
- The code that handles the logic of your Skill

In the Alexa Developer Console, the Alexa Skill project is configured, including an Alexa Interaction Model that trains Alexa's language understanding service. Learn more about how to use the Jovo CLI to create and deploy Alexa Skill projects in the [Alexa Developer Console project](#alexa-developer-console-project) section.

If a user converses with your Skill, Alexa sends API requests to your Skill's code endpoint. The code is then responsible for returning an appropriate response. Learn more about how you can build this with the Jovo Framework in the [Alexa Skill code](#alexa-skill-code) section.

Jovo is a framework that allows you to build apps that work across devices and platforms. However, this does not mean that you can't build highly complex Alexa Skills with Jovo. Any custom Alexa Skill that can be built with the official ASK SDK can also be built with the Jovo Framework. In the [platform-specific features](#platform-specific-features) section, we're going to take a look at building

## Installation

To create a new Alexa project with Jovo, we recommend installing the Jovo CLI, creating a new Jovo project, and selecting Alexa as platform using the CLI wizard. Learn more in our [getting started guide](https://www.jovo.tech/docs/getting-started).

```sh
# Install Jovo CLI globally
$ npm install -g @jovotech/cli

# Start new project wizard
# In the platform step, use the space key to select Alexa
$ jovo new <directory>
```

If you want to add Alexa to an existing Jovo project, you can install the plugin like this:

```sh
$ npm install @jovotech/platform-alexa
```

Add it as plugin to your [app configuration](https://www.jovo.tech/docs/app-config), e.g. `app.ts`:

```typescript
import { App } from '@jovotech/framework';
import { AlexaPlatform } from '@jovotech/platform-alexa';
// ...

const app = new App({
  plugins: [
    new AlexaPlatform(),
    // ...
  ],
});
```

You can also add the CLI plugin to your [project configuration](https://www.jovo.tech/docs/project-config) in `jovo.project.js`. [Learn more about the Alexa-specific project configuration here](https://www.jovo.tech/marketplace/platform-alexa/project-config).

```js
const { ProjectConfig } = require('@jovotech/cli');
const { AlexaCli } = require('@jovotech/platform-alexa');
// ...

const project = new ProjectConfig({
  // ...
  plugins: [
    new AlexaCli(),
    // ...
  ],
});
```

The Alexa CLI plugin uses the official ASK (Alexa Skills Kit) CLI provided by Amazon for deployment. For the deployment to work, you need to at least set up a `default` ASK profile using the ASK CLI. [Follow the official Alexa docs to install and configure ASK CLI](https://developer.amazon.com/en-US/docs/alexa/smapi/quick-start-alexa-skills-kit-command-line-interface.html).

```sh
# Install ASK CLI globally
$ npm install -g ask-cli

# Configure ASK profile
$ ask configure
```

After the successful installation, you can do the following:

- Use the Jovo CLI to [create a project in the Alexa Developer Console](#alexa-developer-console-project)
- Use the Jovo Framework to [build the Alexa Skill code](#alexa-skill-code)

## Alexa Developer Console Project

Jovo helps you manage your Alexa Skill project in the [Alexa Developer Console](https://developer.amazon.com/alexa/console/ask#/) using the Jovo CLI.

You can use the [`build` command](https://www.jovo.tech/marketplace/platform-alexa/cli-commands#build) to turn the [Alexa project configuration](https://www.jovo.tech/marketplace/platform-alexa/project-config) into Alexa specific files.

```sh
$ jovo build:platform alexa
```

These files can be found in a folder called `platform.alexa` in the `build` directory of your project. They include the [Alexa Interaction Model](https://www.jovo.tech/marketplace/platform-alexa/model) that is responsible for training Alexa's natural language understanding service.

Since Alexa requires certain built-in intents, make sure that the files in your `models` folder contain the following elements before running `build`. They are added by default if you select Alexa as platform in the `new` CLI wizard.

```json
{
  "alexa": {
    "interactionModel": {
      "languageModel": {
        "intents": [
          {
            "name": "AMAZON.CancelIntent",
            "samples": []
          },
          {
            "name": "AMAZON.HelpIntent",
            "samples": []
          },
          {
            "name": "AMAZON.StopIntent",
            "samples": []
          }
        ]
      }
    }
  }
}
```

The resulting files can then be deployed to the Alexa Developer Console using the [`deploy:platform` command](https://www.jovo.tech/marketplace/platform-alexa/cli-commands#deploy).

```sh
$ jovo deploy:platform alexa
```

Learn more on the following pages:

- [Alexa CLI Commands](https://www.jovo.tech/marketplace/platform-alexa/cli-commands)
- [Alexa Project Configuration](https://www.jovo.tech/marketplace/platform-alexa/project-config)
- [Alexa Interaction Model](https://www.jovo.tech/marketplace/platform-alexa/interaction-model)

## Alexa Skill Code

The Jovo Alexa platform package is a [platform integration](https://www.jovo.tech/docs/platforms) that understands the types of requests Alexa sends and knows how to translate output into an Alexa response. To learn more about the Jovo request lifecycle, take a look at the [RIDR documentation](https://www.jovo.tech/docs/ridr-lifecycle).

When a user interacts with your Skill through Alexa, the voice assistant turns user input (usually speech) into structured meaning (usually _intents_ and _slots_). It then sends a request with this data to you Jovo app. [Learn more about the request structure in the official Alexa docs](https://developer.amazon.com/en-US/docs/alexa/custom-skills/handle-requests-sent-by-alexa.html).

The Jovo app then uses this request information to return an appropriate response that tells Alexa what to say (or display) to the user. For example, the code snippet below asks the user if they like pizza:

```typescript
LAUNCH() {
  return this.$send(YesNoOutput, { message: 'Do you like pizza?' });
}
```

If you want to learn more about how to return the right response, take a look at these concepts:

- [Components](https://www.jovo.tech/docs/components)
- [Handlers](https://www.jovo.tech/docs/handlers)
- [Output](https://www.jovo.tech/docs/output)

The output is then translated into a response that is returned to Alexa. [Learn more about the response structure in the official Alexa docs](https://developer.amazon.com/en-US/docs/alexa/custom-skills/request-and-response-json-reference.html#response-format).

## Platform-Specific Features

The Alexa platform integration for Jovo supports a lot of platform-specific features. You can access the Alexa object like this:

```typescript
this.$alexa;
```

You can also use this object to see if the request is coming from Alexa (or a different platform):

```typescript
if (this.$alexa) {
  // ...
}
```

The following Alexa properties offer additional features:

- [User](#user)
- [Output](#output)
- [Entities (Slots)](#entities-slots-)

### User

There are various Alexa specific features added to the [user class](https://www.jovo.tech/docs/user) that can be accessed like this:

```typescript
this.$alexa.$user;
```

The following features are offered by the Alexa user property:

- [User Profile](#user-profile)

#### User Profile

You can call the [Alexa Customer Profile API](https://developer.amazon.com/en-US/docs/alexa/custom-skills/request-customer-contact-information-for-use-in-your-skill.html) to retrieve the user's email address like this:

```typescript
await this.$alexa.$user.getEmail();
```

Below is an example `getEmail` handler:

```typescript
async getEmail() {
  try {
    const email = await this.$alexa.$user.getEmail();
    return this.$send({ message: `Your email address is ${email}` });
  } catch(error) {
    if (error.code === 'NO_USER_PERMISSION') {
      return this.$send({
        message: 'Please grant access to your email address.',
        platforms: {
          alexa: {
            card: {
              type: 'AskForPermissionsConsent',
              permissions: [
                'alexa::profile:email:read'
              ],
            },
          },
        },
      });
    } else {
      // ...
    }
  }
},
```

If the `getEmail` call returns an error with the code `NO_USER_PERMISSION`, an `AskForPermissionsConsent` card ([learn more in the official Alexa docs](https://developer.amazon.com/en-US/docs/alexa/custom-skills/request-customer-contact-information-for-use-in-your-skill.html#sample-response-with-permissions-card)) is added to the Alexa-specific [output](https://www.jovo.tech/docs/output). Please note that the example adds the output to the `$send()` method for simplicity. It could also be added using output classes.

### Output

There are various Alexa specific elements that can be added to the [output](https://www.jovo.tech/docs/output).

[Learn more in the Jovo Output documentation for Alexa](https://www.jovo.tech/marketplace/platform-alexa/output).

### Entities (Slots)

Alexa _slots_ are called _entities_ in Jovo. You can learn more in the [Jovo Model](https://www.jovo.tech/docs/models) and the [`$entities` documentation](https://www.jovo.tech/docs/entities).

You can access the Alexa-specific `$entities` property like this, which allows you to get typed access to the `native` API result for each slot:

```typescript
this.$alexa.$entities;

// Example: Get native API result object for slot "name"
this.$alexa.$entities.name.native;
```

Learn more about the structure of the API result in the [official Alexa documentation on entity resolution](https://developer.amazon.com/en-US/docs/alexa/custom-skills/entity-resolution.html).
=======
```bash
$ npm install @jovotech/platform-alexa
```

> Learn more in the docs: https://v4.jovo.tech/marketplace/platform-alexa
>>>>>>> 67318bbd
<|MERGE_RESOLUTION|>--- conflicted
+++ resolved
@@ -2,13 +2,9 @@
 
 [![Jovo Framework](https://v4.jovo.tech/img/github-header.png)](https://v4.jovo.tech)
 
-<<<<<<< HEAD
-The Amazon Alexa [platform integration](https://www.jovo.tech/docs/platforms) allows you to build custom Alexa Skills using Jovo.
-=======
 <p>
-<a href="https://v4.jovo.tech" target="_blank">Website</a> -  <a href="https://v4.jovo.tech/docs" target="_blank">Docs</a> - <a href="https://v4.jovo.tech/marketplace" target="_blank">Marketplace</a> - <a href="https://github.com/jovotech/jovo-v4-template" target="_blank">Template</a>   
+<a href="https://www.jovo.tech" target="_blank">Website</a> -  <a href="https://www.jovo.tech/docs" target="_blank">Docs</a> - <a href="https://www.jovo.tech/marketplace" target="_blank">Marketplace</a> - <a href="https://github.com/jovotech/jovo-v4-template" target="_blank">Template</a>   
 </p>
->>>>>>> 67318bbd
 
 <p>
 <a href="https://www.npmjs.com/package/@jovotech/platform-alexa" target="_blank"><img src="https://badge.fury.io/js/@jovotech%2Fplatform-alexa.svg"></a>      
@@ -17,255 +13,8 @@
 
 This package enables you to integrate your Jovo app with Amazon Alexa.
 
-<<<<<<< HEAD
-In the [installation](#installation) section, we're going to set up a Jovo project that works with Amazon Alexa.
-
-An Alexa Skill usually consists of two parts:
-
-- The Alexa Skill project in the Alexa Developer Console
-- The code that handles the logic of your Skill
-
-In the Alexa Developer Console, the Alexa Skill project is configured, including an Alexa Interaction Model that trains Alexa's language understanding service. Learn more about how to use the Jovo CLI to create and deploy Alexa Skill projects in the [Alexa Developer Console project](#alexa-developer-console-project) section.
-
-If a user converses with your Skill, Alexa sends API requests to your Skill's code endpoint. The code is then responsible for returning an appropriate response. Learn more about how you can build this with the Jovo Framework in the [Alexa Skill code](#alexa-skill-code) section.
-
-Jovo is a framework that allows you to build apps that work across devices and platforms. However, this does not mean that you can't build highly complex Alexa Skills with Jovo. Any custom Alexa Skill that can be built with the official ASK SDK can also be built with the Jovo Framework. In the [platform-specific features](#platform-specific-features) section, we're going to take a look at building
-
-## Installation
-
-To create a new Alexa project with Jovo, we recommend installing the Jovo CLI, creating a new Jovo project, and selecting Alexa as platform using the CLI wizard. Learn more in our [getting started guide](https://www.jovo.tech/docs/getting-started).
-
-```sh
-# Install Jovo CLI globally
-$ npm install -g @jovotech/cli
-
-# Start new project wizard
-# In the platform step, use the space key to select Alexa
-$ jovo new <directory>
-```
-
-If you want to add Alexa to an existing Jovo project, you can install the plugin like this:
-
-```sh
-$ npm install @jovotech/platform-alexa
-```
-
-Add it as plugin to your [app configuration](https://www.jovo.tech/docs/app-config), e.g. `app.ts`:
-
-```typescript
-import { App } from '@jovotech/framework';
-import { AlexaPlatform } from '@jovotech/platform-alexa';
-// ...
-
-const app = new App({
-  plugins: [
-    new AlexaPlatform(),
-    // ...
-  ],
-});
-```
-
-You can also add the CLI plugin to your [project configuration](https://www.jovo.tech/docs/project-config) in `jovo.project.js`. [Learn more about the Alexa-specific project configuration here](https://www.jovo.tech/marketplace/platform-alexa/project-config).
-
-```js
-const { ProjectConfig } = require('@jovotech/cli');
-const { AlexaCli } = require('@jovotech/platform-alexa');
-// ...
-
-const project = new ProjectConfig({
-  // ...
-  plugins: [
-    new AlexaCli(),
-    // ...
-  ],
-});
-```
-
-The Alexa CLI plugin uses the official ASK (Alexa Skills Kit) CLI provided by Amazon for deployment. For the deployment to work, you need to at least set up a `default` ASK profile using the ASK CLI. [Follow the official Alexa docs to install and configure ASK CLI](https://developer.amazon.com/en-US/docs/alexa/smapi/quick-start-alexa-skills-kit-command-line-interface.html).
-
-```sh
-# Install ASK CLI globally
-$ npm install -g ask-cli
-
-# Configure ASK profile
-$ ask configure
-```
-
-After the successful installation, you can do the following:
-
-- Use the Jovo CLI to [create a project in the Alexa Developer Console](#alexa-developer-console-project)
-- Use the Jovo Framework to [build the Alexa Skill code](#alexa-skill-code)
-
-## Alexa Developer Console Project
-
-Jovo helps you manage your Alexa Skill project in the [Alexa Developer Console](https://developer.amazon.com/alexa/console/ask#/) using the Jovo CLI.
-
-You can use the [`build` command](https://www.jovo.tech/marketplace/platform-alexa/cli-commands#build) to turn the [Alexa project configuration](https://www.jovo.tech/marketplace/platform-alexa/project-config) into Alexa specific files.
-
-```sh
-$ jovo build:platform alexa
-```
-
-These files can be found in a folder called `platform.alexa` in the `build` directory of your project. They include the [Alexa Interaction Model](https://www.jovo.tech/marketplace/platform-alexa/model) that is responsible for training Alexa's natural language understanding service.
-
-Since Alexa requires certain built-in intents, make sure that the files in your `models` folder contain the following elements before running `build`. They are added by default if you select Alexa as platform in the `new` CLI wizard.
-
-```json
-{
-  "alexa": {
-    "interactionModel": {
-      "languageModel": {
-        "intents": [
-          {
-            "name": "AMAZON.CancelIntent",
-            "samples": []
-          },
-          {
-            "name": "AMAZON.HelpIntent",
-            "samples": []
-          },
-          {
-            "name": "AMAZON.StopIntent",
-            "samples": []
-          }
-        ]
-      }
-    }
-  }
-}
-```
-
-The resulting files can then be deployed to the Alexa Developer Console using the [`deploy:platform` command](https://www.jovo.tech/marketplace/platform-alexa/cli-commands#deploy).
-
-```sh
-$ jovo deploy:platform alexa
-```
-
-Learn more on the following pages:
-
-- [Alexa CLI Commands](https://www.jovo.tech/marketplace/platform-alexa/cli-commands)
-- [Alexa Project Configuration](https://www.jovo.tech/marketplace/platform-alexa/project-config)
-- [Alexa Interaction Model](https://www.jovo.tech/marketplace/platform-alexa/interaction-model)
-
-## Alexa Skill Code
-
-The Jovo Alexa platform package is a [platform integration](https://www.jovo.tech/docs/platforms) that understands the types of requests Alexa sends and knows how to translate output into an Alexa response. To learn more about the Jovo request lifecycle, take a look at the [RIDR documentation](https://www.jovo.tech/docs/ridr-lifecycle).
-
-When a user interacts with your Skill through Alexa, the voice assistant turns user input (usually speech) into structured meaning (usually _intents_ and _slots_). It then sends a request with this data to you Jovo app. [Learn more about the request structure in the official Alexa docs](https://developer.amazon.com/en-US/docs/alexa/custom-skills/handle-requests-sent-by-alexa.html).
-
-The Jovo app then uses this request information to return an appropriate response that tells Alexa what to say (or display) to the user. For example, the code snippet below asks the user if they like pizza:
-
-```typescript
-LAUNCH() {
-  return this.$send(YesNoOutput, { message: 'Do you like pizza?' });
-}
-```
-
-If you want to learn more about how to return the right response, take a look at these concepts:
-
-- [Components](https://www.jovo.tech/docs/components)
-- [Handlers](https://www.jovo.tech/docs/handlers)
-- [Output](https://www.jovo.tech/docs/output)
-
-The output is then translated into a response that is returned to Alexa. [Learn more about the response structure in the official Alexa docs](https://developer.amazon.com/en-US/docs/alexa/custom-skills/request-and-response-json-reference.html#response-format).
-
-## Platform-Specific Features
-
-The Alexa platform integration for Jovo supports a lot of platform-specific features. You can access the Alexa object like this:
-
-```typescript
-this.$alexa;
-```
-
-You can also use this object to see if the request is coming from Alexa (or a different platform):
-
-```typescript
-if (this.$alexa) {
-  // ...
-}
-```
-
-The following Alexa properties offer additional features:
-
-- [User](#user)
-- [Output](#output)
-- [Entities (Slots)](#entities-slots-)
-
-### User
-
-There are various Alexa specific features added to the [user class](https://www.jovo.tech/docs/user) that can be accessed like this:
-
-```typescript
-this.$alexa.$user;
-```
-
-The following features are offered by the Alexa user property:
-
-- [User Profile](#user-profile)
-
-#### User Profile
-
-You can call the [Alexa Customer Profile API](https://developer.amazon.com/en-US/docs/alexa/custom-skills/request-customer-contact-information-for-use-in-your-skill.html) to retrieve the user's email address like this:
-
-```typescript
-await this.$alexa.$user.getEmail();
-```
-
-Below is an example `getEmail` handler:
-
-```typescript
-async getEmail() {
-  try {
-    const email = await this.$alexa.$user.getEmail();
-    return this.$send({ message: `Your email address is ${email}` });
-  } catch(error) {
-    if (error.code === 'NO_USER_PERMISSION') {
-      return this.$send({
-        message: 'Please grant access to your email address.',
-        platforms: {
-          alexa: {
-            card: {
-              type: 'AskForPermissionsConsent',
-              permissions: [
-                'alexa::profile:email:read'
-              ],
-            },
-          },
-        },
-      });
-    } else {
-      // ...
-    }
-  }
-},
-```
-
-If the `getEmail` call returns an error with the code `NO_USER_PERMISSION`, an `AskForPermissionsConsent` card ([learn more in the official Alexa docs](https://developer.amazon.com/en-US/docs/alexa/custom-skills/request-customer-contact-information-for-use-in-your-skill.html#sample-response-with-permissions-card)) is added to the Alexa-specific [output](https://www.jovo.tech/docs/output). Please note that the example adds the output to the `$send()` method for simplicity. It could also be added using output classes.
-
-### Output
-
-There are various Alexa specific elements that can be added to the [output](https://www.jovo.tech/docs/output).
-
-[Learn more in the Jovo Output documentation for Alexa](https://www.jovo.tech/marketplace/platform-alexa/output).
-
-### Entities (Slots)
-
-Alexa _slots_ are called _entities_ in Jovo. You can learn more in the [Jovo Model](https://www.jovo.tech/docs/models) and the [`$entities` documentation](https://www.jovo.tech/docs/entities).
-
-You can access the Alexa-specific `$entities` property like this, which allows you to get typed access to the `native` API result for each slot:
-
-```typescript
-this.$alexa.$entities;
-
-// Example: Get native API result object for slot "name"
-this.$alexa.$entities.name.native;
-```
-
-Learn more about the structure of the API result in the [official Alexa documentation on entity resolution](https://developer.amazon.com/en-US/docs/alexa/custom-skills/entity-resolution.html).
-=======
 ```bash
 $ npm install @jovotech/platform-alexa
 ```
 
-> Learn more in the docs: https://v4.jovo.tech/marketplace/platform-alexa
->>>>>>> 67318bbd
+> Learn more in the docs: https://www.jovo.tech/marketplace/platform-alexa