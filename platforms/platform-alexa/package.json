{
  "name": "@jovotech/platform-alexa",
  "version": "4.0.0-alpha.10",
  "description": "",
  "main": "dist/index.js",
  "types": "dist/index.d.ts",
  "files": [
    "dist"
  ],
  "scripts": {
    "build": "tsc",
    "watch": "tsc --watch",
    "prettier": "prettier -w -l src test",
    "eslint": "eslint src test --fix --ext .ts",
    "rimraf": "rimraf dist",
    "test": "jest --runInBand",
    "setup:cli": "node bin/link"
  },
  "author": "jovotech",
  "license": "Apache-2.0",
  "dependencies": {
<<<<<<< HEAD
    "@bemoje/is-node": "^1.0.1",
    "@jovotech/cli-command-build": "^4.0.0-alpha.5",
    "@jovotech/cli-command-deploy": "^4.0.0-alpha.5",
    "@jovotech/cli-command-get": "^4.0.0-alpha.5",
    "@jovotech/cli-command-new": "^4.0.0-alpha.5",
    "@jovotech/cli-core": "^4.0.0-alpha.5",
    "@jovotech/filebuilder": "^0.0.1",
    "@jovotech/output-alexa": "^4.0.0-alpha.5",
    "chalk": "^4.1.0",
=======
    "@jovotech/output-alexa": "^4.0.0-alpha.5",
>>>>>>> dda5ff34
    "jovo-model": "^3.0.1",
    "jovo-model-alexa": "^3.0.1",
    "lodash.get": "^4.4.2",
    "lodash.has": "^4.5.2",
    "lodash.merge": "^4.6.2",
    "lodash.mergewith": "^4.6.2",
    "lodash.set": "^4.3.2"
  },
  "devDependencies": {
    "@jovotech/cli-command-build": "^4.0.0-alpha.5",
    "@jovotech/cli-command-deploy": "^4.0.0-alpha.5",
    "@jovotech/cli-command-get": "^4.0.0-alpha.5",
    "@jovotech/cli-command-new": "^4.0.0-alpha.5",
    "@jovotech/cli-core": "^4.0.0-alpha.5",
    "@jovotech/filebuilder": "^0.0.1",
    "@jovotech/framework": "^4.0.0-alpha.10",
    "@types/jest": "^26.0.20",
    "@types/lodash.get": "^4.4.6",
    "@types/lodash.has": "^4.5.6",
    "@types/lodash.merge": "^4.6.6",
    "@types/lodash.mergewith": "^4.6.6",
    "@types/lodash.set": "^4.3.6",
    "@types/node": "^10.17.50",
    "@types/tv4": "^1.2.29",
    "@typescript-eslint/eslint-plugin": "^4.12.0",
    "@typescript-eslint/parser": "^4.12.0",
<<<<<<< HEAD
=======
    "chalk": "^4.1.0",
>>>>>>> dda5ff34
    "eslint": "^7.17.0",
    "eslint-config-prettier": "^7.1.0",
    "eslint-plugin-prettier": "^3.3.1",
    "global-dirs": "^3.0.0",
    "global-modules": "^2.0.0",
    "jest": "^26.6.3",
    "prettier": "^2.2.1",
    "rimraf": "^3.0.2",
    "symlink-dir": "^4.1.0",
    "ts-jest": "^26.5.4",
    "typescript": "^4.2.3"
  },
  "peerDependencies": {
    "@jovotech/framework": ">=4.0.0-alpha.0 <4.0.0"
  },
  "browser": {
    "@jovotech/cli-core": false,
    "@jovotech/cli-command-build": false,
    "@jovotech/cli-command-deploy": false,
    "@jovotech/cli-command-get": false,
    "@jovotech/cli-command-new": false,
    "@jovotech/filebuilder": false,
    "chalk": false
  },
  "gitHead": "9d39800224d277cd6b500b48ba3f0fbacb22f176",
  "prettier": "../../.prettierrc.js",
  "publishConfig": {
    "access": "public"
  }
}<|MERGE_RESOLUTION|>--- conflicted
+++ resolved
@@ -19,8 +19,6 @@
   "author": "jovotech",
   "license": "Apache-2.0",
   "dependencies": {
-<<<<<<< HEAD
-    "@bemoje/is-node": "^1.0.1",
     "@jovotech/cli-command-build": "^4.0.0-alpha.5",
     "@jovotech/cli-command-deploy": "^4.0.0-alpha.5",
     "@jovotech/cli-command-get": "^4.0.0-alpha.5",
@@ -29,9 +27,6 @@
     "@jovotech/filebuilder": "^0.0.1",
     "@jovotech/output-alexa": "^4.0.0-alpha.5",
     "chalk": "^4.1.0",
-=======
-    "@jovotech/output-alexa": "^4.0.0-alpha.5",
->>>>>>> dda5ff34
     "jovo-model": "^3.0.1",
     "jovo-model-alexa": "^3.0.1",
     "lodash.get": "^4.4.2",
@@ -58,10 +53,6 @@
     "@types/tv4": "^1.2.29",
     "@typescript-eslint/eslint-plugin": "^4.12.0",
     "@typescript-eslint/parser": "^4.12.0",
-<<<<<<< HEAD
-=======
-    "chalk": "^4.1.0",
->>>>>>> dda5ff34
     "eslint": "^7.17.0",
     "eslint-config-prettier": "^7.1.0",
     "eslint-plugin-prettier": "^3.3.1",
