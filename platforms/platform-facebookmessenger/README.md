--- conflicted
+++ resolved
@@ -191,16 +191,8 @@
 }
 ```
 
-[Learn more about Facebook Messenger output here](https://v4.jovo.tech/marketplace/platform-facebookmessenger/output).
-
-<<<<<<< HEAD
-
-### Multiple Events per Request
-
-It is possible that a user can send multiple messages before the app gets a chance to respond. In this case, each request goes through the [RIDR lifecycle](https://v4.jovo.tech/docs/ridr-lifecycle) on its own and receives a response.
-
-In the case a request contains multiple events ([see the official request format docs](https://developers.facebook.com/docs/messenger-platform/webhook#format)), RIDR gets executed for each one and the response is an array that is returned back to the platform at the end of the lifecycle.
-=======
+You can add response objects that should show up exactly like this in the Facebook Messenger response object using the `nativeResponse` object:
+
 ```typescript
 {
   // ...
@@ -213,7 +205,7 @@
     }
   }
 }
-```
+
 
 ## Deployment
 
@@ -222,5 +214,4 @@
 You need to do two things:
 
 - Connect a page to the app, generate an access token, and add it to the [`accessToken` configuration](#configuration).
-- Add your app endpoint (for example your [Jovo Webhook URL](https://v4.jovo.tech/docs/webhook) for testing) as callback URL and add a verify token that you also specify in the [`verifyToken` configuration](#configuration). This will be used by Facebook to verify your server.
->>>>>>> ac91161c
+- Add your app endpoint (for example your [Jovo Webhook URL](https://v4.jovo.tech/docs/webhook) for testing) as callback URL and add a verify token that you also specify in the [`verifyToken` configuration](#configuration). This will be used by Facebook to verify your server.