---
title: 'Facebook Messenger Platform Integration'
excerpt: 'The Facebook Messenger platform integration allows you to build custom Messenger Bots using Jovo.'
---

# Facebook Messenger Platform Integration

The Facebook Messenger [platform integration](https://v4.jovo.tech/docs/platforms) allows you to build custom Messenger bots using Jovo.

<<<<<<< HEAD
## Getting Started
=======
## Introduction

Apps for Facebook Messenger are called Messenger bots. You can find a general introduction into building those bots in the [official Messenger documentation](https://developers.facebook.com/docs/messenger-platform/).
>>>>>>> 06b6d4d5

In the [installation](#installation) section, we're going to set up a Jovo project that works with Facebook Messenger.

A Messenger bot usually consists of two parts:

- The Facebook app that is connected to a Facebook page in the Facebook for Developers portal
- The code that handles the logic of your bot

In the Facebook for Developers portal, you need to create an app that gets connected to a Facebook page. Learn how to set it up in the [deployment](#deployment) section.

If a user sends messages to your page, the Messenger platform sends API requests to your webhook endpoint. The code is then responsible for returning an appropriate response. We're going to set up the code for this in the [installation](#installation) section, and look into [configuration](#configuration) options afterwards.

Jovo is a framework that allows you to build apps that work across devices and platforms. However, this does not mean that you can't build highly complex Messenger bots with Jovo. Any custom Messenger bot that can be built with the official Messenger SDK can also be built with the Jovo Framework. In the [platform-specific features](#platform-specific-features) section, we're going to take a look at Facebook Messenger features in Jovo.

## Installation

To create a new Facebook Messenger project with Jovo, we recommend installing the Jovo CLI, creating a new Jovo project, and selecting Facebook Messenger as platform using the CLI wizard. Learn more in our [getting started guide](https://v4.jovo.tech/docs/getting-started).

```sh
# Install Jovo CLI globally
$ npm install -g @jovotech/cli

# Start new project wizard
# In the platform step, use the space key to select Facebook Messenger
$ jovov4 new <directory>
```

If you want to add Facebook Messenger to an existing Jovo project, you can install the plugin like this:

```sh
$ npm install @jovotech/platform-facebookmessenger
```

Add it as plugin to your [app configuration](https://v4.jovo.tech/docs/app-config), e.g. `app.ts`:

```typescript
import { App } from '@jovotech/framework';
import { FacebookMessengerPlatform } from '@jovotech/platform-facebookmessenger';
// ...

const app = new App({
  plugins: [
    new FacebookMessengerPlatform({
      pageAccessToken: '<yourAccessToken>',
      verifyToken: '<yourVerifyToken>',
    }),
    // ...
  ],
});
```

The integration needs at least a `pageAccessToken` and a `verifyToken`. Learn more in the [configuration section](#configuration).

## Configuration

You can configure the Facebook Messenger platform in the [app configuration](https://v4.jovo.tech/docs/app-config), for example `app.ts`:

```typescript
import { FacebookMessengerPlatform } from '@jovotech/platform-facebookmessenger';
// ...

const app = new App({
  plugins: [
    new FacebookMessengerPlatform({
<<<<<<< HEAD
=======
      pageAccessToken: '<yourAccessToken>',
      verifyToken: '<yourVerifyToken>',
>>>>>>> 06b6d4d5
      plugins: [
        /* ... */
      ],
      session: {
        /* ... */
      },
<<<<<<< HEAD
=======
      senderActions: {
        /* ... */
      },
>>>>>>> 06b6d4d5
    }),
    // ...
  ],
});
```

Options include:

- `pageAccessToken`: The access token to your page generated in the Facebook Developer portal. See [deployment](#deployment) for more information.
- `verifyToken`: A string to add to the Facebook developer portal to verify server requests. See [deployment](#deployment) for more information.
- `plugins`: For example, you need to add an [NLU integration](#nlu-integration) here.
- `session`: Session specific config. Take a look at [session data](#session-data) for more information.
<<<<<<< HEAD
=======
- `senderActions`: Facebook Messenger [sender actions](#sender-actions).
>>>>>>> 06b6d4d5

### NLU Integration

Facebook Messenger requests mostly consist of raw text that need to be turned into structured data using a [natural language understanding (NLU) integration](https://v4.jovo.tech/docs/nlu).

Here is an example how you can add an NLU integration (in this case [NLP.js](https://v4.jovo.tech/marketplace/nlu-nlpjs)) to the [app configuration](https://v4.jovo.tech/docs/app-config) in `app.ts`:

```typescript
import { FacebookMessengerPlatform } from '@jovotech/platform-facebookmessenger';
import { NlpjsNlu } from '@jovotech/nlu-nlpjs';
// ...

const app = new App({
  plugins: [
    new FacebookMessengerPlatform({
      plugins: [new NlpjsNlu()],
    }),
    // ...
  ],
});
```

### Session Data

Facebook Messenger does not offer session storage, which is needed for features like [session data](https://v4.jovo.tech/docs/data#session-data), [component data](https://v4.jovo.tech/docs/data#component-data), and the [`$state` stack](https://v4.jovo.tech/docs/state-stack).

To make Facebook Messenger bots work with these features, Jovo automatically enables the storage of session data to the active [database integration](https://v4.jovo.tech/docs/databases). Under the hood, it adds `session` to the [`storedElements` config](https://v4.jovo.tech/docs/databases#storedelements).

Since Facebook does not have the concept of sessions, we need to define after which time a request should be seen as the start of the new session. The default is _15 minutes_ and can be modified either in the [`storedElements` config](https://v4.jovo.tech/docs/databases#storedelements) (works across platforms) or in the Facebook Messenger config:

```typescript
new FacebookMessengerPlatform({
  session: {
    expiresAfterSeconds: 900,
  },
});
```

<<<<<<< HEAD
=======
### Sender Actions

Facebook Messenger [sender actions](https://developers.facebook.com/docs/messenger-platform/send-messages/sender-actions/) allow you to mark latest user messages as seen and enable typing indicators while your bot is working on sending a response.

By default, both actions are enabled by default:

```typescript
new FacebookMessengerPlatform({
  senderActions: {
    markSeen: true,
    typingIndicator: true,
  },
});
```

- `markSeen`: This adds the `mark_seen` sender action and show latest messages as read.
- `typingIndicator`: This turns typing indicators on when a request was received (in the [`dialogue.start` middleware](https://v4.jovo.tech/docs/ridr-lifecycle#middlewares)) and turns them off when the dialogue lifecycle is completed (in the [`dialogue.end` middleware](https://v4.jovo.tech/docs/ridr-lifecycle#middlewares)).

Note: Although [Instagram](https://v4.jovo.tech/marketplace/platform-instagram) works similar compared to Facebook Messenger, it does not support sender actions at the moment.

>>>>>>> 06b6d4d5
## Platform-Specific Features

You can access the Facebook Messenger specific object like this:

```typescript
this.$facebookMessenger;
```

You can also use this object to see if the request is coming from Facebook Messenger (or a different platform):

```typescript
if (this.$facebookMessenger) {
  // ...
}
```

### Output

There are various Facebook Messenger specific elements that can be added to the [output](https://v4.jovo.tech/docs/output).

For output that is only used for Facebook Messenger, you can add the following to the output object:

```typescript
{
  // ...
  platforms: {
    facebookMessenger: {
      // ...
    }
  }
}
```

You can add response objects that should show up exactly like this in the Facebook Messenger response object using the `nativeResponse` object:

```typescript
{
  // ...
  platforms: {
    facebookMessenger: {
      nativeResponse: {
        // ...
      }
      // ...
    }
  }
}
<<<<<<< HEAD
```
=======
```

## Deployment

To test your Messenger bot with a Facebook page, you need to create an app in the Facebook for Developers portal. [Learn more in the official Messenger docs](https://developers.facebook.com/docs/messenger-platform/getting-started/app-setup).

You need to do two things:

- Connect a page to the app, generate an access token, and add it to the [`accessToken` configuration](#configuration).
- Add your app endpoint (for example your [Jovo Webhook URL](https://v4.jovo.tech/docs/webhook) for testing) as callback URL and add a verify token that you also specify in the [`verifyToken` configuration](#configuration). This will be used by Facebook to verify your server.
>>>>>>> 06b6d4d5
<|MERGE_RESOLUTION|>--- conflicted
+++ resolved
@@ -7,13 +7,9 @@
 
 The Facebook Messenger [platform integration](https://v4.jovo.tech/docs/platforms) allows you to build custom Messenger bots using Jovo.
 
-<<<<<<< HEAD
-## Getting Started
-=======
 ## Introduction
 
 Apps for Facebook Messenger are called Messenger bots. You can find a general introduction into building those bots in the [official Messenger documentation](https://developers.facebook.com/docs/messenger-platform/).
->>>>>>> 06b6d4d5
 
 In the [installation](#installation) section, we're going to set up a Jovo project that works with Facebook Messenger.
 
@@ -78,23 +74,17 @@
 const app = new App({
   plugins: [
     new FacebookMessengerPlatform({
-<<<<<<< HEAD
-=======
       pageAccessToken: '<yourAccessToken>',
       verifyToken: '<yourVerifyToken>',
->>>>>>> 06b6d4d5
       plugins: [
         /* ... */
       ],
       session: {
         /* ... */
       },
-<<<<<<< HEAD
-=======
       senderActions: {
         /* ... */
       },
->>>>>>> 06b6d4d5
     }),
     // ...
   ],
@@ -107,10 +97,8 @@
 - `verifyToken`: A string to add to the Facebook developer portal to verify server requests. See [deployment](#deployment) for more information.
 - `plugins`: For example, you need to add an [NLU integration](#nlu-integration) here.
 - `session`: Session specific config. Take a look at [session data](#session-data) for more information.
-<<<<<<< HEAD
-=======
 - `senderActions`: Facebook Messenger [sender actions](#sender-actions).
->>>>>>> 06b6d4d5
+
 
 ### NLU Integration
 
@@ -149,8 +137,6 @@
 });
 ```
 
-<<<<<<< HEAD
-=======
 ### Sender Actions
 
 Facebook Messenger [sender actions](https://developers.facebook.com/docs/messenger-platform/send-messages/sender-actions/) allow you to mark latest user messages as seen and enable typing indicators while your bot is working on sending a response.
@@ -171,7 +157,7 @@
 
 Note: Although [Instagram](https://v4.jovo.tech/marketplace/platform-instagram) works similar compared to Facebook Messenger, it does not support sender actions at the moment.
 
->>>>>>> 06b6d4d5
+
 ## Platform-Specific Features
 
 You can access the Facebook Messenger specific object like this:
@@ -219,9 +205,6 @@
     }
   }
 }
-<<<<<<< HEAD
-```
-=======
 ```
 
 ## Deployment
@@ -231,5 +214,4 @@
 You need to do two things:
 
 - Connect a page to the app, generate an access token, and add it to the [`accessToken` configuration](#configuration).
-- Add your app endpoint (for example your [Jovo Webhook URL](https://v4.jovo.tech/docs/webhook) for testing) as callback URL and add a verify token that you also specify in the [`verifyToken` configuration](#configuration). This will be used by Facebook to verify your server.
->>>>>>> 06b6d4d5
+- Add your app endpoint (for example your [Jovo Webhook URL](https://v4.jovo.tech/docs/webhook) for testing) as callback URL and add a verify token that you also specify in the [`verifyToken` configuration](#configuration). This will be used by Facebook to verify your server.