{
  "name": "@jovotech/platform-facebookmessenger",
<<<<<<< HEAD
  "version": "4.2.10",
=======
  "version": "4.2.11",
>>>>>>> 7a92b38e
  "description": "",
  "main": "dist/cjs/index.js",
  "module": "dist/esm5/index.js",
  "es2015": "dist/esm2015/index.js",
  "types": "dist/types/index.d.ts",
  "sideEffects": false,
  "files": [
    "dist",
    "sample-requests"
  ],
  "scripts": {
    "prebuild": "rimraf dist",
    "build": "tsc -b tsconfig.build.cjs.json tsconfig.build.esm5.json tsconfig.build.esm2015.json tsconfig.build.types.json",
    "watch": "tsc -b tsconfig.build.cjs.json tsconfig.build.esm5.json tsconfig.build.esm2015.json tsconfig.build.types.json --watch",
    "prettier": "prettier -w -l src test package.json",
    "eslint": "eslint src test --fix --ext .ts",
    "rimraf": "rimraf dist",
    "test": "jest --runInBand"
  },
  "author": "jovotech",
  "license": "Apache-2.0",
  "dependencies": {
    "lodash.clonedeep": "^4.5.0"
  },
  "devDependencies": {
<<<<<<< HEAD
    "@jovotech/framework": "^4.2.10",
    "@jovotech/output": "^4.2.6",
=======
    "@jovotech/framework": "^4.2.11",
    "@jovotech/output": "^4.2.7",
>>>>>>> 7a92b38e
    "@types/jest": "^26.0.20",
    "@types/lodash.clonedeep": "^4.5.6",
    "@types/node": "^12.20.37",
    "@typescript-eslint/eslint-plugin": "^4.12.0",
    "@typescript-eslint/parser": "^4.12.0",
    "eslint": "^7.17.0",
    "eslint-config-prettier": "^7.1.0",
    "eslint-plugin-prettier": "^3.3.1",
    "jest": "^27.3.1",
    "prettier": "^2.4.1",
    "rimraf": "^3.0.2",
    "ts-jest": "^27.0.7",
    "typescript": "~4.4.4"
  },
  "peerDependencies": {
<<<<<<< HEAD
    "@jovotech/framework": "4.2.10",
    "@jovotech/output": "4.2.6"
=======
    "@jovotech/framework": "4.2.11",
    "@jovotech/output": "4.2.7"
>>>>>>> 7a92b38e
  },
  "gitHead": "c9569fabbf075a77c83272149bae8a055f76caee",
  "prettier": "../../.prettierrc.js",
  "publishConfig": {
    "access": "public"
  }
}<|MERGE_RESOLUTION|>--- conflicted
+++ resolved
@@ -1,10 +1,6 @@
 {
   "name": "@jovotech/platform-facebookmessenger",
-<<<<<<< HEAD
-  "version": "4.2.10",
-=======
   "version": "4.2.11",
->>>>>>> 7a92b38e
   "description": "",
   "main": "dist/cjs/index.js",
   "module": "dist/esm5/index.js",
@@ -30,13 +26,8 @@
     "lodash.clonedeep": "^4.5.0"
   },
   "devDependencies": {
-<<<<<<< HEAD
-    "@jovotech/framework": "^4.2.10",
-    "@jovotech/output": "^4.2.6",
-=======
     "@jovotech/framework": "^4.2.11",
     "@jovotech/output": "^4.2.7",
->>>>>>> 7a92b38e
     "@types/jest": "^26.0.20",
     "@types/lodash.clonedeep": "^4.5.6",
     "@types/node": "^12.20.37",
@@ -52,13 +43,8 @@
     "typescript": "~4.4.4"
   },
   "peerDependencies": {
-<<<<<<< HEAD
-    "@jovotech/framework": "4.2.10",
-    "@jovotech/output": "4.2.6"
-=======
     "@jovotech/framework": "4.2.11",
     "@jovotech/output": "4.2.7"
->>>>>>> 7a92b38e
   },
   "gitHead": "c9569fabbf075a77c83272149bae8a055f76caee",
   "prettier": "../../.prettierrc.js",
