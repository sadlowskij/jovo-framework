<<<<<<< HEAD
import {
  axios,
  AxiosResponse,
  BaseOutput,
  DeepPartial,
  Jovo,
  JovoError,
  OutputConstructor,
  OutputTemplate,
  OutputTemplateConverter,
} from '@jovotech/framework';
import {
  FacebookMessengerOutputTemplateConverterStrategy,
  FacebookMessengerResponse,
} from '@jovotech/output-facebookmessenger';

=======
import { AsyncJovo, axios, AxiosResponse, JovoError } from '@jovotech/framework';
import { FacebookMessengerResponse } from '@jovotech/output-facebookmessenger';
>>>>>>> eae50376
import { FACEBOOK_API_BASE_URL, LATEST_FACEBOOK_API_VERSION } from './constants';
import { FacebookMessengerDevice } from './FacebookMessengerDevice';
import { FacebookMessengerPlatform } from './FacebookMessengerPlatform';
import { FacebookMessengerRequest } from './FacebookMessengerRequest';
import { FacebookMessengerUser } from './FacebookMessengerUser';
import { SendMessageResult } from './interfaces';

export class FacebookMessenger extends AsyncJovo<
  FacebookMessengerRequest,
  FacebookMessengerResponse,
  FacebookMessenger,
  FacebookMessengerUser,
  FacebookMessengerDevice,
  FacebookMessengerPlatform
> {
  get apiVersion(): string {
    return (
      this.$handleRequest.config.plugin?.FacebookMessengerPlatform?.version ||
      LATEST_FACEBOOK_API_VERSION
    );
  }

  get pageAccessToken(): string | undefined {
    return this.$handleRequest.config.plugin?.FacebookMessengerPlatform?.pageAccessToken;
  }

  protected sendResponse(
    response: FacebookMessengerResponse,
  ): Promise<AxiosResponse<SendMessageResult>> {
    if (!this.pageAccessToken) {
      throw new JovoError({
        message: 'Can not send message to Facebook due to a missing or empty page-access-token.',
      });
    }
    // TODO: AttachmentMessage-support
    const url = `${FACEBOOK_API_BASE_URL}/${this.apiVersion}/me/messages?access_token=${this.pageAccessToken}`;
    return axios.post<SendMessageResult>(url, response);
  }
}<|MERGE_RESOLUTION|>--- conflicted
+++ resolved
@@ -1,24 +1,5 @@
-<<<<<<< HEAD
-import {
-  axios,
-  AxiosResponse,
-  BaseOutput,
-  DeepPartial,
-  Jovo,
-  JovoError,
-  OutputConstructor,
-  OutputTemplate,
-  OutputTemplateConverter,
-} from '@jovotech/framework';
-import {
-  FacebookMessengerOutputTemplateConverterStrategy,
-  FacebookMessengerResponse,
-} from '@jovotech/output-facebookmessenger';
-
-=======
 import { AsyncJovo, axios, AxiosResponse, JovoError } from '@jovotech/framework';
 import { FacebookMessengerResponse } from '@jovotech/output-facebookmessenger';
->>>>>>> eae50376
 import { FACEBOOK_API_BASE_URL, LATEST_FACEBOOK_API_VERSION } from './constants';
 import { FacebookMessengerDevice } from './FacebookMessengerDevice';
 import { FacebookMessengerPlatform } from './FacebookMessengerPlatform';
