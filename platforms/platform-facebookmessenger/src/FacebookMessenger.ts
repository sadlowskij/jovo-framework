<<<<<<< HEAD
import {
  BaseOutput,
  DeepPartial,
  Jovo,
  OutputConstructor,
  OutputTemplate,
  OutputTemplateConverter,
} from '@jovotech/framework';
import { FacebookMessengerResponse } from '@jovotech/output-facebookmessenger';
=======
import { AsyncJovo, axios, AxiosResponse, JovoError } from '@jovotech/framework';
import { FacebookMessengerResponse } from '@jovotech/output-facebookmessenger';
import { FACEBOOK_API_BASE_URL, LATEST_FACEBOOK_API_VERSION } from './constants';
>>>>>>> eae50376
import { FacebookMessengerDevice } from './FacebookMessengerDevice';
import { FacebookMessengerPlatform } from './FacebookMessengerPlatform';
import { FacebookMessengerRequest } from './FacebookMessengerRequest';
import { FacebookMessengerUser } from './FacebookMessengerUser';
import { SendMessageResult } from './interfaces';

export class FacebookMessenger extends AsyncJovo<
  FacebookMessengerRequest,
  FacebookMessengerResponse,
  FacebookMessenger,
  FacebookMessengerUser,
  FacebookMessengerDevice,
  FacebookMessengerPlatform
> {
<<<<<<< HEAD
  async $send(outputTemplate: OutputTemplate | OutputTemplate[]): Promise<void>;
  async $send<OUTPUT extends BaseOutput>(
    outputConstructor: OutputConstructor<
      OUTPUT,
      FacebookMessengerRequest,
      FacebookMessengerResponse,
      this
    >,
    options?: DeepPartial<OUTPUT['options']>,
  ): Promise<void>;
  async $send<OUTPUT extends BaseOutput>(
    outputConstructorOrTemplate:
      | OutputConstructor<OUTPUT, FacebookMessengerRequest, FacebookMessengerResponse, this>
      | OutputTemplate
      | OutputTemplate[],
    options?: DeepPartial<OUTPUT['options']>,
  ): Promise<void> {
    const currentOutputLength = this.$output.length;
    if (typeof outputConstructorOrTemplate === 'function') {
      await super.$send(outputConstructorOrTemplate, options);
    } else {
      await super.$send(outputConstructorOrTemplate);
    }
    const outputConverter = new OutputTemplateConverter(
      this.$platform.outputTemplateConverterStrategy,
    );

    // get only the newly added output
    const newOutput = this.$output.slice(currentOutputLength);

    let response = await outputConverter.toResponse(newOutput);
    response = await this.$platform.finalizeResponse(response, this);

    if (Array.isArray(response)) {
      for (const responseItem of response) {
        await this.$platform.sendData<SendMessageResult>(responseItem);
      }
    } else if (response) {
      await this.$platform.sendData<SendMessageResult>(response);
=======
  get apiVersion(): string {
    return (
      this.$handleRequest.config.plugin?.FacebookMessengerPlatform?.version ||
      LATEST_FACEBOOK_API_VERSION
    );
  }

  get pageAccessToken(): string | undefined {
    return this.$handleRequest.config.plugin?.FacebookMessengerPlatform?.pageAccessToken;
  }

  protected sendResponse(
    response: FacebookMessengerResponse,
  ): Promise<AxiosResponse<SendMessageResult>> {
    if (!this.pageAccessToken) {
      throw new JovoError({
        message: 'Can not send message to Facebook due to a missing or empty page-access-token.',
      });
>>>>>>> eae50376
    }
  }
}<|MERGE_RESOLUTION|>--- conflicted
+++ resolved
@@ -1,18 +1,12 @@
-<<<<<<< HEAD
 import {
+  AsyncJovo,
   BaseOutput,
   DeepPartial,
-  Jovo,
   OutputConstructor,
   OutputTemplate,
   OutputTemplateConverter,
 } from '@jovotech/framework';
 import { FacebookMessengerResponse } from '@jovotech/output-facebookmessenger';
-=======
-import { AsyncJovo, axios, AxiosResponse, JovoError } from '@jovotech/framework';
-import { FacebookMessengerResponse } from '@jovotech/output-facebookmessenger';
-import { FACEBOOK_API_BASE_URL, LATEST_FACEBOOK_API_VERSION } from './constants';
->>>>>>> eae50376
 import { FacebookMessengerDevice } from './FacebookMessengerDevice';
 import { FacebookMessengerPlatform } from './FacebookMessengerPlatform';
 import { FacebookMessengerRequest } from './FacebookMessengerRequest';
@@ -27,7 +21,6 @@
   FacebookMessengerDevice,
   FacebookMessengerPlatform
 > {
-<<<<<<< HEAD
   async $send(outputTemplate: OutputTemplate | OutputTemplate[]): Promise<void>;
   async $send<OUTPUT extends BaseOutput>(
     outputConstructor: OutputConstructor<
@@ -67,26 +60,6 @@
       }
     } else if (response) {
       await this.$platform.sendData<SendMessageResult>(response);
-=======
-  get apiVersion(): string {
-    return (
-      this.$handleRequest.config.plugin?.FacebookMessengerPlatform?.version ||
-      LATEST_FACEBOOK_API_VERSION
-    );
-  }
-
-  get pageAccessToken(): string | undefined {
-    return this.$handleRequest.config.plugin?.FacebookMessengerPlatform?.pageAccessToken;
-  }
-
-  protected sendResponse(
-    response: FacebookMessengerResponse,
-  ): Promise<AxiosResponse<SendMessageResult>> {
-    if (!this.pageAccessToken) {
-      throw new JovoError({
-        message: 'Can not send message to Facebook due to a missing or empty page-access-token.',
-      });
->>>>>>> eae50376
     }
   }
 }