<<<<<<< HEAD
import { ExtensibleConfig, Jovo, Platform } from '@jovotech/framework';
import {
  CorePlatformOutputTemplateConverterStrategy,
  CorePlatformResponse,
} from '@jovotech/output-core';
import { CorePlatformApp } from './CorePlatformApp';
import { CorePlatformRequest } from './CorePlatformRequest';
import { CorePlatformRequestBuilder } from './CorePlatformRequestBuilder';
import { CorePlatformUser } from './CorePlatformUser';
=======
import { AnyObject, ExtensibleConfig, Platform } from '@jovotech/framework';
import { CoreOutputTemplateConverterStrategy } from '@jovotech/output-core';
import { CoreResponse } from '.';
import { Core } from './Core';
import { CoreDevice } from './CoreDevice';
import { CoreRequest } from './CoreRequest';
import { CoreUser } from './CoreUser';
>>>>>>> 781de86b

export interface CorePlatformConfig extends ExtensibleConfig {
  platform: 'core' | string;
}

export class CorePlatform extends Platform<
  CoreRequest,
  CoreResponse,
  Core,
  CoreUser,
  CoreDevice,
  CorePlatform,
  CorePlatformConfig
> {
<<<<<<< HEAD
  // TODO: determine how useful this is and if this is required somewhere
  // Creates a class with the given name that only supports requests with the given type.
  // Allows making new platforms on the fly
  static create(
    name: string,
    type: CorePlatformConfig['type'],
  ): new (...args: any[]) => CorePlatform {
    // workaround to make the anonymous' class name equal to `name`
    const obj = {
      [name]: class extends CorePlatform {
        getDefaultConfig(): CorePlatformConfig {
          return {
            ...super.getDefaultConfig(),
            type,
          };
        }
      },
    };
    return obj[name];
  }

  outputTemplateConverterStrategy = new CorePlatformOutputTemplateConverterStrategy();
  readonly requestClass = CorePlatformRequest;
  readonly jovoClass = CorePlatformApp;
  readonly userClass = CorePlatformUser;
  readonly requestBuilder = CorePlatformRequestBuilder;
=======
  outputTemplateConverterStrategy = new CoreOutputTemplateConverterStrategy();
  requestClass = CoreRequest;
  jovoClass = Core;
  userClass = CoreUser;
  deviceClass = CoreDevice;
>>>>>>> 781de86b

  getDefaultConfig(): CorePlatformConfig {
    return {
      platform: 'core',
    };
  }

  isRequestRelated(request: AnyObject | CoreRequest): boolean {
    return (
      request.version &&
      request.timestamp &&
      request.input?.type &&
      request.platform === this.config.platform
    );
  }

  isResponseRelated(response: AnyObject | CoreResponse): boolean {
    return (
      response.version &&
      response.output &&
      response.context &&
      response.context.user &&
      response.context.session &&
      response.platform === this.config.platform
    );
  }

  finalizeResponse(
    response: CoreResponse,
    corePlatformApp: Core,
  ): CoreResponse | Promise<CoreResponse> {
    response.platform = this.config.platform;
    response.context.session.data = corePlatformApp.$session;
    return response;
  }
}<|MERGE_RESOLUTION|>--- conflicted
+++ resolved
@@ -1,14 +1,3 @@
-<<<<<<< HEAD
-import { ExtensibleConfig, Jovo, Platform } from '@jovotech/framework';
-import {
-  CorePlatformOutputTemplateConverterStrategy,
-  CorePlatformResponse,
-} from '@jovotech/output-core';
-import { CorePlatformApp } from './CorePlatformApp';
-import { CorePlatformRequest } from './CorePlatformRequest';
-import { CorePlatformRequestBuilder } from './CorePlatformRequestBuilder';
-import { CorePlatformUser } from './CorePlatformUser';
-=======
 import { AnyObject, ExtensibleConfig, Platform } from '@jovotech/framework';
 import { CoreOutputTemplateConverterStrategy } from '@jovotech/output-core';
 import { CoreResponse } from '.';
@@ -16,7 +5,6 @@
 import { CoreDevice } from './CoreDevice';
 import { CoreRequest } from './CoreRequest';
 import { CoreUser } from './CoreUser';
->>>>>>> 781de86b
 
 export interface CorePlatformConfig extends ExtensibleConfig {
   platform: 'core' | string;
@@ -31,40 +19,11 @@
   CorePlatform,
   CorePlatformConfig
 > {
-<<<<<<< HEAD
-  // TODO: determine how useful this is and if this is required somewhere
-  // Creates a class with the given name that only supports requests with the given type.
-  // Allows making new platforms on the fly
-  static create(
-    name: string,
-    type: CorePlatformConfig['type'],
-  ): new (...args: any[]) => CorePlatform {
-    // workaround to make the anonymous' class name equal to `name`
-    const obj = {
-      [name]: class extends CorePlatform {
-        getDefaultConfig(): CorePlatformConfig {
-          return {
-            ...super.getDefaultConfig(),
-            type,
-          };
-        }
-      },
-    };
-    return obj[name];
-  }
-
-  outputTemplateConverterStrategy = new CorePlatformOutputTemplateConverterStrategy();
-  readonly requestClass = CorePlatformRequest;
-  readonly jovoClass = CorePlatformApp;
-  readonly userClass = CorePlatformUser;
-  readonly requestBuilder = CorePlatformRequestBuilder;
-=======
   outputTemplateConverterStrategy = new CoreOutputTemplateConverterStrategy();
   requestClass = CoreRequest;
   jovoClass = Core;
   userClass = CoreUser;
   deviceClass = CoreDevice;
->>>>>>> 781de86b
 
   getDefaultConfig(): CorePlatformConfig {
     return {
