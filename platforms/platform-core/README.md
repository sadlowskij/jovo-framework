--- conflicted
+++ resolved
@@ -2,13 +2,9 @@
 
 [![Jovo Framework](https://v4.jovo.tech/img/github-header.png)](https://v4.jovo.tech)
 
-<<<<<<< HEAD
-The Jovo Core Platform is a standalone [platform integration](https://www.jovo.tech/docs/platforms) that can be used to deploy a voice and chat experiences to custom devices and hardware, including the web, mobile apps, and Raspberry Pi.
-=======
 <p>
-<a href="https://v4.jovo.tech" target="_blank">Website</a> -  <a href="https://v4.jovo.tech/docs" target="_blank">Docs</a> - <a href="https://v4.jovo.tech/marketplace" target="_blank">Marketplace</a> - <a href="https://github.com/jovotech/jovo-v4-template" target="_blank">Template</a>   
+<a href="https://www.jovo.tech" target="_blank">Website</a> -  <a href="https://www.jovo.tech/docs" target="_blank">Docs</a> - <a href="https://www.jovo.tech/marketplace" target="_blank">Marketplace</a> - <a href="https://github.com/jovotech/jovo-v4-template" target="_blank">Template</a>   
 </p>
->>>>>>> 67318bbd
 
 <p>
 <a href="https://www.npmjs.com/package/@jovotech/platform-core" target="_blank"><img src="https://badge.fury.io/js/@jovotech%2Fplatform-core.svg"></a>      
@@ -21,160 +17,4 @@
 $ npm install @jovotech/platform-core
 ```
 
-<<<<<<< HEAD
-Add it as plugin to your [app configuration](https://www.jovo.tech/docs/app-config), e.g. `app.ts`:
-
-```typescript
-import { App } from '@jovotech/framework';
-import { CorePlatform } from '@jovotech/platform-core';
-// ...
-
-const app = new App({
-  plugins: [
-    new CorePlatform(),
-    // ...
-  ],
-});
-```
-
-## Configuration
-
-The Core Platform has the following default config properties:
-
-```typescript
-new CorePlatform({
-  platform: 'core',
-  plugins: [],
-}),
-```
-
-- `platform`: The `platform` name that you can find in the [request documentation below](#request) can be overridden with this property.
-- `plugins`: You can add plugins to this array. For example, Core Platform requires an [NLU plugin](https://www.jovo.tech/docs/nlu) to turn raw text into structured meaning.
-
-## Requests and Responses
-
-In a Jovo app, each interaction goes through the [RIDR Lifecycle](https://www.jovo.tech/docs/ridr-lifecycle) that starts with a [request](#requests) from the client and ends with a [response](#responses) back to the client.
-
-### Requests
-
-The request usually contains data like an audio file or raw text ([find all sample request JSONs here](https://github.com/jovotech/jovo-framework/tree/v4dev/platforms/platform-core/sample-requests)):
-
-```json
-{
-  "version": "4.0-beta",
-  "platform": "core",
-  "id": "7bd31461-0211-4c92-b642-69a978c2f18c",
-  "timestamp": "2020-11-23T12:35:36.368Z",
-  "timeZone": "Europe/Berlin",
-  "locale": "en",
-  "data": {},
-  "input": {
-    "type": "INTENT",
-    "intent": "MyNameIsIntent",
-    "entities": {
-      "name": {
-        "value": "max"
-      }
-    }
-  },
-  "context": {
-    "device": {
-      "capabilities": ["AUDIO", "SCREEN"]
-    },
-    "session": {
-      "id": "1e4076b8-539a-48d5-8b14-1ec3cf651b7b",
-      "data": {},
-      "new": true,
-      "lastUpdatedAt": "2020-11-23T12:35:21.345Z"
-    },
-    "user": {
-      "id": "67fed000-9f11-4acf-bbbc-1e52e5ea22a9",
-      "data": {}
-    }
-  }
-}
-```
-
-The `input` property follows the same structure as the [Jovo `$input` property](https://www.jovo.tech/docs/input).
-
-The `device` property follows the same structure as the [Jovo `$device` property](https://www.jovo.tech/docs/device).
-
-### Responses
-
-The response contains all the information that is needed by the client to display content:
-
-```json
-{
-  "version": "4.0-beta",
-  "output": [
-    {
-      "message": "Hello World!"
-    }
-  ],
-  "context": {
-    "user": {
-      "id": "...",
-      "data": {}
-    },
-    "session": {
-      "id": "1e4076b8-539a-48d5-8b14-1ec3cf651b7b",
-      "data": {},
-      "end": false
-    },
-    "request": {
-      "id": "7bd31461-0211-4c92-b642-69a978c2f18c"
-    }
-  }
-}
-```
-
-The `output` is added in the same structure as [Jovo output templates](https://www.jovo.tech/docs/output-templates).
-
-## Platform-Specific Features
-
-You can access the Core specific object like this:
-
-```typescript
-this.$core;
-```
-
-You can also use this object to see if the request is coming from Core (or a different platform):
-
-```typescript
-if (this.$core) {
-  // ...
-}
-```
-
-## Custom Platforms
-
-You can create a custom platform based on the Jovo Core Platform using the `createCustomPlatform()` method.
-
-In order to make the type system aware of the new class, some module augmentations have to be done. Here is an example how this is done in the [Jovo Web Platform](https://www.jovo.tech/marketplace/platform-web):
-
-```typescript
-declare module '@jovotech/framework/dist/types/Extensible' {
-  interface ExtensiblePluginConfig {
-    WebPlatform?: CorePlatformConfig<'web'>;
-  }
-
-  interface ExtensiblePlugins {
-    WebPlatform?: CorePlatform<'web'>;
-  }
-}
-
-declare module '@jovotech/framework/dist/types/Jovo' {
-  interface Jovo {
-    $web?: Core;
-  }
-}
-
-// Create the custom platform class
-const webPlatform = CorePlatform.createCustomPlatform('WebPlatform', 'web');
-
-// Instantiate the class
-const webPlatform = new WebPlatform();
-```
-=======
-> Learn more in the docs: https://v4.jovo.tech/marketplace/platform-core
->>>>>>> 67318bbd
+> Learn more in the docs: https://www.jovo.tech/marketplace/platform-core