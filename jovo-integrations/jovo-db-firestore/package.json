--- conflicted
+++ resolved
@@ -25,10 +25,7 @@
     "@types/lodash.merge": "^4.6.4",
     "@types/node": "^10.3.1",
     "jest": "^23.4.2",
-<<<<<<< HEAD
     "lodash.set": "^4.3.2",
-=======
->>>>>>> ea955c3a
     "rimraf": "^2.6.2",
     "source-map-support": "^0.5.8",
     "ts-jest": "^23.10.5",
