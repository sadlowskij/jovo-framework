{
  "name": "jovo-cms-googlesheets",
<<<<<<< HEAD
  "version": "3.3.1",
=======
  "version": "3.4.0",
>>>>>>> ccdc44f8
  "description": "",
  "main": "dist/src/index",
  "types": "dist/src/index.d.ts",
  "scripts": {
    "prettier": "prettier --config ./.prettierrc.js --write \"{test,src}/**/*\" --list-different",
    "tslint": "tslint -p tsconfig.json -c tslint.json",
    "tsc": "tsc",
    "rimraf": "rimraf ./dist",
    "typedoc": "typedoc --out ./docs ./ --mode file",
    "test": "jest"
  },
  "author": "jovotech",
  "license": "Apache-2.0",
  "dependencies": {
    "googleapis": "^42.0.0",
    "i18next": "^19.0.2",
<<<<<<< HEAD
    "jovo-core": "^3.3.1",
=======
    "jovo-core": "^3.4.0",
>>>>>>> ccdc44f8
    "lodash.clonedeep": "^4.5.0",
    "lodash.get": "^4.4.2",
    "lodash.merge": "^4.6.2",
    "lodash.set": "^4.3.2"
  },
  "devDependencies": {
    "@types/i18next": "^12.1.0",
    "@types/jest": "^24.0.11",
    "@types/node": "^10.3.1",
    "jest": "^25.1.0",
    "prettier": "2.0.2",
    "rimraf": "^2.6.2",
    "source-map-support": "^0.5.8",
    "ts-jest": "^25.4.0",
    "tslint": "^5.17.0",
    "tslint-config-prettier": "^1.18.0",
    "typedoc": "^0.15.6",
    "typescript": "^3.8.3"
  },
  "jest": {
    "transform": {
      "^.+\\.tsx?$": "ts-jest"
    },
    "testURL": "http://localhost/",
    "testRegex": "(/__tests__/.*|(\\.|/)(test|spec))\\.(jsx?|tsx?)$",
    "moduleFileExtensions": [
      "ts",
      "tsx",
      "js",
      "json"
    ]
  },
  "files": [
    "dist/src/**/*"
  ],
  "gitHead": "85f493970553e479edcee02ad7037f617dd74fcd"
}<|MERGE_RESOLUTION|>--- conflicted
+++ resolved
@@ -1,10 +1,6 @@
 {
   "name": "jovo-cms-googlesheets",
-<<<<<<< HEAD
-  "version": "3.3.1",
-=======
   "version": "3.4.0",
->>>>>>> ccdc44f8
   "description": "",
   "main": "dist/src/index",
   "types": "dist/src/index.d.ts",
@@ -21,11 +17,7 @@
   "dependencies": {
     "googleapis": "^42.0.0",
     "i18next": "^19.0.2",
-<<<<<<< HEAD
-    "jovo-core": "^3.3.1",
-=======
     "jovo-core": "^3.4.0",
->>>>>>> ccdc44f8
     "lodash.clonedeep": "^4.5.0",
     "lodash.get": "^4.4.2",
     "lodash.merge": "^4.6.2",
