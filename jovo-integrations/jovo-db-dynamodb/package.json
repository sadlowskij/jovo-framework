--- conflicted
+++ resolved
@@ -1,10 +1,6 @@
 {
   "name": "jovo-db-dynamodb",
-<<<<<<< HEAD
-  "version": "3.4.2",
-=======
   "version": "3.5.1",
->>>>>>> b7a7fa66
   "description": "",
   "main": "dist/src/index",
   "types": "dist/src/index.d.ts",
@@ -20,11 +16,7 @@
   "license": "Apache-2.0",
   "dependencies": {
     "aws-sdk": "^2.477.0",
-<<<<<<< HEAD
-    "jovo-core": "^3.4.2",
-=======
     "jovo-core": "^3.5.1",
->>>>>>> b7a7fa66
     "lodash.get": "^4.4.2",
     "lodash.merge": "^4.6.2",
     "lodash.set": "^4.3.2"
