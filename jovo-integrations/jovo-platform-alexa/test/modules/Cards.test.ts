
import {Card} from "../../src/response/visuals/Card";
import {SimpleCard} from "../../src/response/visuals/SimpleCard";
import {StandardCard} from "../../src/response/visuals/StandardCard";
import {LinkAccountCard} from "../../src/response/visuals/LinkAccountCard";
import {AskForPermissionsConsentCard} from "../../src/response/visuals/AskForPermissionsConsentCard";
import {AskForListPermissionsCard} from "../../src/response/visuals/AskForListPermissionsCard";
import {AskForLocationPermissionsCard} from "../../src/response/visuals/AskForLocationPermissionsCard";
import {AskForContactPermissionsCard} from "../../src/response/visuals/AskForContactPermissionsCard";
import {AskForRemindersPermissionsCard} from "../../src/response/visuals/AskForRemindersPermissionsCard";

import {HandleRequest, JovoRequest, TestSuite, SessionConstants} from "jovo-core";
import {App, ExpressJS} from "jovo-framework";
import {Alexa} from "./../../src";
import _get = require('lodash.get');
import _set = require('lodash.set');

process.env.NODE_ENV = 'TEST';

process.env.NODE_ENV = 'UNIT_TEST';
let app: App;
let t: TestSuite;
jest.setTimeout(550);
class CardImpl extends Card {
    constructor() {
        super('Card');
    }
}

test('test setType', () => {
    const card = new CardImpl();
    card.setType('CardImpl');
    expect(card.type).toBe('CardImpl');
});

test('test SimpleCard', () => {
    const card = new SimpleCard();
    card.setTitle('Title');
    card.setContent('Content');

    expect(card.type).toBe('Simple');
    expect(card.title).toBe('Title');
    expect(card.content).toBe('Content');


    const card2 = new SimpleCard({
        title: 'Title',
        content: 'Content',
    });

    expect(card2.type).toBe('Simple');
    expect(card2.title).toBe('Title');
    expect(card2.content).toBe('Content');
});

test('test StandardCard', () => {
    const card = new StandardCard();
    card.setTitle('Title');
    card.setText('Text');
    card.setImage({
        largeImageUrl: 'largeImageUrl',
        smallImageUrl: 'smallImageUrl',
    });

    expect(card.type).toBe('Standard');
    expect(card.title).toBe('Title');
    expect(card.text).toBe('Text');
    expect(card.image).toEqual({
        largeImageUrl: 'largeImageUrl',
        smallImageUrl: 'smallImageUrl',
    });

    const card2 = new StandardCard({
        title: 'Title',
        text: 'Text',
        image: {
            largeImageUrl: 'largeImageUrl',
            smallImageUrl: 'smallImageUrl',
        }
    });
    expect(card2.type).toBe('Standard');
    expect(card2.title).toBe('Title');
    expect(card2.text).toBe('Text');
    expect(card2.image).toEqual({
        largeImageUrl: 'largeImageUrl',
        smallImageUrl: 'smallImageUrl',
    });

    const card3 = new StandardCard();
    card3.setSmallImageUrl('smallImageUrl');
    card3.setLargeImageUrl('largeImageUrl');
    expect(card3.image).toEqual({
        largeImageUrl: 'largeImageUrl',
        smallImageUrl: 'smallImageUrl',
    });
});

test('test LinkAccountCard', () => {
    const card = new LinkAccountCard();
    expect(card.type).toBe('LinkAccount');
});


test('test AskForPermissionConsentCard', () => {
    const card = new AskForPermissionsConsentCard();
    card.addPermission('perm1');
    card.addPermission('perm2');

    expect(card.type).toBe('AskForPermissionsConsent');
    expect(card.permissions).toEqual(['perm1', 'perm2']);

    card.permissions = [];

    card.setPermissions(['perm3', 'perm4']);
    expect(card.permissions).toEqual(['perm3', 'perm4']);

});

test('test AskForListPermissionsCard', () => {
    const card = new AskForListPermissionsCard(['read', 'write']);

    expect(card.type).toBe('AskForPermissionsConsent');
    expect(card.permissions).toEqual(['read::alexa:household:list', 'write::alexa:household:list']);

    card.permissions = [];
    card.addReadPermission();
    expect(card.permissions).toEqual(['read::alexa:household:list']);
    card.addWritePermission();
    expect(card.permissions).toEqual(['read::alexa:household:list', 'write::alexa:household:list']);


    const card2 = new AskForListPermissionsCard();

    card2.addFullPermission();
    expect(card2.permissions).toEqual(['read::alexa:household:list', 'write::alexa:household:list']);

    expect(() => new AskForListPermissionsCard(['foo', 'bar'])).toThrow('Invalid permission type');

});


test('test AskForLocationPermissionsCard', () => {
    const card = new AskForLocationPermissionsCard('address');

    expect(card.type).toBe('AskForPermissionsConsent');
    expect(card.permissions).toEqual(['read::alexa:device:all:address']);

    card.permissions = [];
    card.setAskForAddressPermission();
    expect(card.permissions).toEqual(['read::alexa:device:all:address']);

    card.permissions = [];
    card.setAskForCountryAndPostalCodePermission();
    expect(card.permissions).toEqual(['read::alexa:device:all:address:country_and_postal_code']);



    const card2 = new AskForLocationPermissionsCard('country_and_postal_code');
    expect(card2.permissions).toEqual(['read::alexa:device:all:address:country_and_postal_code']);

    const card3 = new AskForLocationPermissionsCard();
    card3.setAskForCountryAndPostalCodePermission();
    expect(card3.permissions).toEqual(['read::alexa:device:all:address:country_and_postal_code']);

    const card4 = new AskForLocationPermissionsCard('geolocation');
    expect(card4.permissions).toEqual(['alexa::devices:all:geolocation:read']);
    card4.permissions = [];
    card4.setAskForGeoLocationPermission();
    expect(card4.permissions).toEqual(['alexa::devices:all:geolocation:read']);

    expect(() => new AskForLocationPermissionsCard('foo')).toThrow('Invalid permission type');

});


test('test AskForContactPermissionsCard', () => {
    const card = new AskForContactPermissionsCard();
    card.setAskForContactPermission(['name', 'email']);

    expect(card.permissions).toEqual(['alexa::profile:name:read', 'alexa::profile:email:read']);

    const card2 = new AskForContactPermissionsCard(['name', 'email']);
    expect(card2.permissions).toEqual(['alexa::profile:name:read', 'alexa::profile:email:read']);

    const card3 = new AskForContactPermissionsCard('name');
    expect(card3.permissions).toEqual(['alexa::profile:name:read']);


    const card4 = new AskForContactPermissionsCard();
    card4.setAskForContactPermission('email');
    expect(card4.permissions).toEqual(['alexa::profile:email:read']);


    expect(() => new AskForContactPermissionsCard('foo')).toThrow('Invalid permission type');

});

test('test AskForRemindersPermissionsCard', () => {
    const card = new AskForRemindersPermissionsCard();
    expect(card.permissions).toEqual(['alexa::alerts:reminders:skill:readwrite']);

});
test('test showSimpleCard', async (done) => {
    app = new App();
    const alexa = new Alexa();
    app.use(alexa);
    t = alexa.makeTestSuite();


    app.setHandler({
        LAUNCH() {
            this.showSimpleCard('title', 'content').tell('Hello');
        },
    });

    const launchRequest:JovoRequest = await t.requestBuilder.launch();
    app.handle(ExpressJS.dummyRequest(launchRequest));

    app.on('response', (handleRequest: HandleRequest) => {

        const response = handleRequest.jovo!.$response;
        expect(_get(response, 'response.card.type')).toEqual('Simple');
        expect(_get(response, 'response.card.title')).toEqual('title');
        expect(_get(response, 'response.card.content')).toEqual('content');
        done();
    });
});


test('test showImageCard', async (done) => {
    app = new App();
    const alexa = new Alexa();
    app.use(alexa);
    t = alexa.makeTestSuite();


    app.setHandler({
        LAUNCH() {
            this.showImageCard('title', 'content', 'https://url.to/image.jpg').tell('Hello');
        },
    });

    const launchRequest:JovoRequest = await t.requestBuilder.launch();
    app.handle(ExpressJS.dummyRequest(launchRequest));

    app.on('response', (handleRequest: HandleRequest) => {

        const response = handleRequest.jovo!.$response;
        expect(_get(response, 'response.card.type')).toEqual('Standard');
        expect(_get(response, 'response.card.title')).toEqual('title');
        expect(_get(response, 'response.card.text')).toEqual('content');
        expect(_get(response, 'response.card.image.smallImageUrl')).toEqual('https://url.to/image.jpg');
        expect(_get(response, 'response.card.image.largeImageUrl')).toEqual('https://url.to/image.jpg');
        done();
    });
});



test('test this.$alexaSkill.showStandardCard', async (done) => {
    app = new App();
    const alexa = new Alexa();
    app.use(alexa);
    t = alexa.makeTestSuite();


    app.setHandler({
        LAUNCH() {
            this.$alexaSkill!.showStandardCard('title', 'content', {
                smallImageUrl: 'https://url.to/image_small.jpg',
                largeImageUrl: 'https://url.to/image_large.jpg',
            }).tell('Hello');

        },
    });

    const launchRequest:JovoRequest = await t.requestBuilder.launch();
    app.handle(ExpressJS.dummyRequest(launchRequest));

    app.on('response', (handleRequest: HandleRequest) => {

        const response = handleRequest.jovo!.$response;
        expect(_get(response, 'response.card.type')).toEqual('Standard');
        expect(_get(response, 'response.card.title')).toEqual('title');
        expect(_get(response, 'response.card.text')).toEqual('content');
        expect(_get(response, 'response.card.image.smallImageUrl')).toEqual('https://url.to/image_small.jpg');
        expect(_get(response, 'response.card.image.largeImageUrl')).toEqual('https://url.to/image_large.jpg');
        done();
    });
});



test('test this.$alexaSkill.showAskForAddressCard', async (done) => {
    app = new App();
    const alexa = new Alexa();
    app.use(alexa);
    t = alexa.makeTestSuite();


    app.setHandler({
        LAUNCH() {
            this.$alexaSkill!.showAskForAddressCard();
            this.tell('Hello');

        },
    });

    const launchRequest:JovoRequest = await t.requestBuilder.launch();
    app.handle(ExpressJS.dummyRequest(launchRequest));

    app.on('response', (handleRequest: HandleRequest) => {

        const response = handleRequest.jovo!.$response;

        expect(_get(response, 'response.card.type')).toEqual('AskForPermissionsConsent');
        expect(_get(response, 'response.card.permissions[0]')).toEqual('read::alexa:device:all:address');

        done();
    });
});


test('test showAccountLinkingCard', async (done) => {
    app = new App();
    const alexa = new Alexa();
    app.use(alexa);
    t = alexa.makeTestSuite();


    app.setHandler({
        LAUNCH() {
            this.showAccountLinkingCard();
            this.tell('Hello');

        },
    });

    const launchRequest:JovoRequest = await t.requestBuilder.launch();
    app.handle(ExpressJS.dummyRequest(launchRequest));

    app.on('response', (handleRequest: HandleRequest) => {
        const response = handleRequest.jovo!.$response;
        expect(_get(response, 'response.card.type')).toEqual('LinkAccount');
        done();
    });
});


test('test this.$alexaSkill.showAskForCountryAndPostalCodeCard', async (done) => {
    app = new App();
    const alexa = new Alexa();
    app.use(alexa);
    t = alexa.makeTestSuite();


    app.setHandler({
        LAUNCH() {
            this.$alexaSkill!.showAskForCountryAndPostalCodeCard();
            this.tell('Hello');

        },
    });

    const launchRequest:JovoRequest = await t.requestBuilder.launch();
    app.handle(ExpressJS.dummyRequest(launchRequest));

    app.on('response', (handleRequest: HandleRequest) => {

        const response = handleRequest.jovo!.$response;
        expect(_get(response, 'response.card.type')).toEqual('AskForPermissionsConsent');
        expect(_get(response, 'response.card.permissions[0]')).toEqual('read::alexa:device:all:address:country_and_postal_code');

        done();
    });
});


test('test this.$alexaSkill.showAskForListPermissionCard', async (done) => {
    app = new App();
    const alexa = new Alexa();
    app.use(alexa);
    t = alexa.makeTestSuite();

    app.setHandler({
        LAUNCH() {
            this.$alexaSkill!.showAskForListPermissionCard(['write', 'read']);
            this.tell('Hello');

        },
    });

    const launchRequest:JovoRequest = await t.requestBuilder.launch();
    app.handle(ExpressJS.dummyRequest(launchRequest));

    app.on('response', (handleRequest: HandleRequest) => {

        const response = handleRequest.jovo!.$response;
        expect(_get(response, 'response.card.type')).toEqual('AskForPermissionsConsent');
        expect(_get(response, 'response.card.permissions[0]')).toEqual('write::alexa:household:list');
        expect(_get(response, 'response.card.permissions[1]')).toEqual('read::alexa:household:list');
        done();
    });
});

test('test this.$alexaSkill.showAskForContactPermissionCard', async (done) => {
    app = new App();
    const alexa = new Alexa();
    app.use(alexa);
    t = alexa.makeTestSuite();

    app.setHandler({
        LAUNCH() {
            this.$alexaSkill!.showAskForContactPermissionCard(['given_name', 'email', 'mobile_number']);
            this.tell('Hello');

        },
    });

    const launchRequest:JovoRequest = await t.requestBuilder.launch();
    app.handle(ExpressJS.dummyRequest(launchRequest));

    app.on('response', (handleRequest: HandleRequest) => {

        const response = handleRequest.jovo!.$response;
        expect(_get(response, 'response.card.type')).toEqual('AskForPermissionsConsent');
        expect(_get(response, 'response.card.permissions[0]')).toEqual('alexa::profile:given_name:read');
        expect(_get(response, 'response.card.permissions[1]')).toEqual('alexa::profile:email:read');
        expect(_get(response, 'response.card.permissions[2]')).toEqual('alexa::profile:mobile_number:read');
        done();
    });
});
<<<<<<< HEAD
test('test this.$alexaSkill.showAskForRemindersPermissionCard', async (done) => {
=======

test('test showAskForAmazonPayPermissionCard', async (done) => {
>>>>>>> 1530c568
    app = new App();
    const alexa = new Alexa();
    app.use(alexa);
    t = alexa.makeTestSuite();

<<<<<<< HEAD
    app.setHandler({
        LAUNCH() {
            this.$alexaSkill!.showAskForRemindersPermissionCard();
            this.tell('Hello');

        },
    });

    const launchRequest:JovoRequest = await t.requestBuilder.launch();
    app.handle(ExpressJS.dummyRequest(launchRequest));

    app.on('response', (handleRequest: HandleRequest) => {
        const response = handleRequest.jovo!.$response;
        expect(_get(response, 'response.card.type')).toEqual('AskForPermissionsConsent');
        expect(_get(response, 'response.card.permissions[0]')).toEqual('alexa::alerts:reminders:skill:readwrite');
=======

    app.setHandler({
        LAUNCH() {
            this.$alexaSkill!.showAskForAmazonPayPermissionCard();
        },
    });

    const launchRequest: JovoRequest = await t.requestBuilder.launch();
    app.handle(ExpressJS.dummyRequest(launchRequest));

    app.on('response', (handleRequest: HandleRequest) => {

        const response = handleRequest.jovo!.$response;
        expect(_get(response, 'response.card.type')).toEqual('AskForPermissionsConsent');
        expect(_get(response, 'response.card.permissions[0]')).toEqual('payments:autopay_consent');
>>>>>>> 1530c568
        done();
    });
});<|MERGE_RESOLUTION|>--- conflicted
+++ resolved
@@ -430,34 +430,37 @@
         done();
     });
 });
-<<<<<<< HEAD
 test('test this.$alexaSkill.showAskForRemindersPermissionCard', async (done) => {
-=======
+    app = new App();
+    const alexa = new Alexa();
+    app.use(alexa);
+    t = alexa.makeTestSuite();
+
+    app.setHandler({
+        LAUNCH() {
+            this.$alexaSkill!.showAskForRemindersPermissionCard();
+            this.tell('Hello');
+
+        },
+    });
+
+    const launchRequest:JovoRequest = await t.requestBuilder.launch();
+    app.handle(ExpressJS.dummyRequest(launchRequest));
+
+    app.on('response', (handleRequest: HandleRequest) => {
+        const response = handleRequest.jovo!.$response;
+        expect(_get(response, 'response.card.type')).toEqual('AskForPermissionsConsent');
+        expect(_get(response, 'response.card.permissions[0]')).toEqual('alexa::alerts:reminders:skill:readwrite');
+        done();
+    });
+});
 
 test('test showAskForAmazonPayPermissionCard', async (done) => {
->>>>>>> 1530c568
-    app = new App();
-    const alexa = new Alexa();
-    app.use(alexa);
-    t = alexa.makeTestSuite();
-
-<<<<<<< HEAD
-    app.setHandler({
-        LAUNCH() {
-            this.$alexaSkill!.showAskForRemindersPermissionCard();
-            this.tell('Hello');
-
-        },
-    });
-
-    const launchRequest:JovoRequest = await t.requestBuilder.launch();
-    app.handle(ExpressJS.dummyRequest(launchRequest));
-
-    app.on('response', (handleRequest: HandleRequest) => {
-        const response = handleRequest.jovo!.$response;
-        expect(_get(response, 'response.card.type')).toEqual('AskForPermissionsConsent');
-        expect(_get(response, 'response.card.permissions[0]')).toEqual('alexa::alerts:reminders:skill:readwrite');
-=======
+    app = new App();
+    const alexa = new Alexa();
+    app.use(alexa);
+    t = alexa.makeTestSuite();
+
 
     app.setHandler({
         LAUNCH() {
@@ -473,7 +476,6 @@
         const response = handleRequest.jovo!.$response;
         expect(_get(response, 'response.card.type')).toEqual('AskForPermissionsConsent');
         expect(_get(response, 'response.card.permissions[0]')).toEqual('payments:autopay_consent');
->>>>>>> 1530c568
         done();
     });
 });