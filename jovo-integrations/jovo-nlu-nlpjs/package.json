--- conflicted
+++ resolved
@@ -1,10 +1,6 @@
 {
   "name": "jovo-nlu-nlpjs",
-<<<<<<< HEAD
-  "version": "3.4.2",
-=======
   "version": "3.5.1",
->>>>>>> b7a7fa66
   "description": "",
   "main": "dist/src/index",
   "types": "dist/src/index.d.ts",
@@ -25,11 +21,7 @@
     "@nlpjs/logger": "^4.8.4",
     "@nlpjs/ner": "^4.9.3",
     "@nlpjs/nlp": "^4.9.3",
-<<<<<<< HEAD
-    "jovo-core": "^3.4.2",
-=======
     "jovo-core": "^3.5.1",
->>>>>>> b7a7fa66
     "jovo-model": "^0.1.14",
     "jovo-model-nlpjs": "^0.1.1-alpha.0"
   },
