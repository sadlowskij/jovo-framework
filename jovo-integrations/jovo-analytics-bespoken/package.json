{
  "name": "jovo-analytics-bespoken",
<<<<<<< HEAD
  "version": "3.4.2",
=======
  "version": "3.5.1",
>>>>>>> b7a7fa66
  "description": "",
  "main": "dist/src/index",
  "types": "dist/src/index.d.ts",
  "scripts": {
    "prettier": "prettier --config ./.prettierrc.js --write \"{test,src}/**/*\" --list-different",
    "tslint": "tslint -p tsconfig.json -c tslint.json",
    "tsc": "tsc",
    "rimraf": "rimraf ./dist",
    "typedoc": "typedoc --out ./docs ./ --mode file",
    "test": "jest"
  },
  "author": "jovotech",
  "license": "Apache-2.0",
  "dependencies": {
<<<<<<< HEAD
    "jovo-core": "^3.4.2",
=======
    "jovo-core": "^3.5.1",
>>>>>>> b7a7fa66
    "lodash.get": "^4.4.2",
    "lodash.merge": "^4.6.2",
    "lodash.set": "^4.3.2",
    "uuid": "^3.3.2"
  },
  "devDependencies": {
    "@types/jest": "^24.0.11",
    "@types/lodash.get": "^4.4.6",
    "@types/lodash.merge": "^4.6.6",
    "@types/lodash.set": "^4.3.6",
    "@types/mysql": "^2.15.5",
    "@types/node": "^10.3.1",
    "@types/uuid": "^3.4.4",
    "jest": "^25.1.0",
    "prettier": "2.0.2",
    "rimraf": "^2.6.2",
    "source-map-support": "^0.5.8",
    "ts-jest": "^25.4.0",
    "tslint": "^5.17.0",
    "tslint-config-prettier": "^1.18.0",
    "typedoc": "^0.15.6",
    "typescript": "^3.8.3"
  },
  "jest": {
    "transform": {
      "^.+\\.tsx?$": "ts-jest"
    },
    "testURL": "http://localhost/",
    "testRegex": "(/__tests__/.*|(\\.|/)(test|spec))\\.(jsx?|tsx?)$",
    "moduleFileExtensions": [
      "ts",
      "tsx",
      "js",
      "json"
    ]
  },
  "files": [
    "dist/src/**/*"
  ],
  "gitHead": "85f493970553e479edcee02ad7037f617dd74fcd"
}<|MERGE_RESOLUTION|>--- conflicted
+++ resolved
@@ -1,10 +1,6 @@
 {
   "name": "jovo-analytics-bespoken",
-<<<<<<< HEAD
-  "version": "3.4.2",
-=======
   "version": "3.5.1",
->>>>>>> b7a7fa66
   "description": "",
   "main": "dist/src/index",
   "types": "dist/src/index.d.ts",
@@ -19,11 +15,7 @@
   "author": "jovotech",
   "license": "Apache-2.0",
   "dependencies": {
-<<<<<<< HEAD
-    "jovo-core": "^3.4.2",
-=======
     "jovo-core": "^3.5.1",
->>>>>>> b7a7fa66
     "lodash.get": "^4.4.2",
     "lodash.merge": "^4.6.2",
     "lodash.set": "^4.3.2",
