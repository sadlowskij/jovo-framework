const { Project } = require('@lerna/project');
const { join } = require('path');
const log = require('npmlog');

function getPackagesWithPeerDependency(packages, peerDependencyName) {
  return packages.filter((pkg) => pkg.peerDependencies && pkg.peerDependencies[peerDependencyName]);
}

async function updatePeerDependents(cwd, packages, name) {
  const peerDependencyPackage = packages.find((pkg) => pkg.name === name);

  if (!peerDependencyPackage) {
    throw new Error(`Can not update peerDependencies, could not find ${name}`);
  }

<<<<<<< HEAD
  log.info('peer', 'Updating @jovotech/framework peer-dependency to %s', frameworkPackage.version);

  const filteredPackages = await getFilteredPackages(
    packageGraph,
    { cwd },
    {
      ignore: [
        '@jovotech/common',
        '@jovotech/framework',
        '@jovotech/output',
        '@jovotech/output-*',
        '@jovotech/e2e',
        '@jovotech/examples-*',
      ],
    },
  );
=======
  log.info('peer', 'Updating %s peer-dependency to %s', name, peerDependencyPackage.version);

  const filteredPackages = getPackagesWithPeerDependency(packages, name);
>>>>>>> 02fa6ec9

  const promises = filteredPackages.map((pkg) => {
    pkg.peerDependencies[name] = peerDependencyPackage.version;
    return pkg.serialize();
  });
  await Promise.all(promises);
}

async function updateFrameworkPeerDependents(cwd, packages) {
  return updatePeerDependents(cwd, packages, '@jovotech/framework');
}

async function updateOutputPeerDependents(cwd, packages) {
  return updatePeerDependents(cwd, packages, '@jovotech/output');
}

(async () => {
  const cwd = join(__dirname, '..');
  const project = new Project(cwd);
  const packages = await project.getPackages();

  await Promise.all([
    updateFrameworkPeerDependents(cwd, packages),
    updateOutputPeerDependents(cwd, packages),
  ]);
})()
  .then(() => {
    console.log('Success');
    process.exit(0);
  })
  .catch((e) => {
    console.error('Failure');
    console.error((e.stdout || e.message).trim());
    console.error(e.stack);
    process.exit(1);
  });<|MERGE_RESOLUTION|>--- conflicted
+++ resolved
@@ -13,28 +13,9 @@
     throw new Error(`Can not update peerDependencies, could not find ${name}`);
   }
 
-<<<<<<< HEAD
-  log.info('peer', 'Updating @jovotech/framework peer-dependency to %s', frameworkPackage.version);
-
-  const filteredPackages = await getFilteredPackages(
-    packageGraph,
-    { cwd },
-    {
-      ignore: [
-        '@jovotech/common',
-        '@jovotech/framework',
-        '@jovotech/output',
-        '@jovotech/output-*',
-        '@jovotech/e2e',
-        '@jovotech/examples-*',
-      ],
-    },
-  );
-=======
   log.info('peer', 'Updating %s peer-dependency to %s', name, peerDependencyPackage.version);
 
   const filteredPackages = getPackagesWithPeerDependency(packages, name);
->>>>>>> 02fa6ec9
 
   const promises = filteredPackages.map((pkg) => {
     pkg.peerDependencies[name] = peerDependencyPackage.version;
