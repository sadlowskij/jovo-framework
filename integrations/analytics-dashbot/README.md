--- conflicted
+++ resolved
@@ -3,7 +3,7 @@
 [![Jovo Framework](https://v4.jovo.tech/img/github-header.png)](https://v4.jovo.tech)
 
 <p>
-<a href="https://v4.jovo.tech" target="_blank">Website</a> -  <a href="https://v4.jovo.tech/docs" target="_blank">Docs</a> - <a href="https://v4.jovo.tech/marketplace" target="_blank">Marketplace</a> - <a href="https://github.com/jovotech/jovo-v4-template" target="_blank">Template</a>   
+<a href="https://www.jovo.tech" target="_blank">Website</a> -  <a href="https://www.jovo.tech/docs" target="_blank">Docs</a> - <a href="https://www.jovo.tech/marketplace" target="_blank">Marketplace</a> - <a href="https://github.com/jovotech/jovo-v4-template" target="_blank">Template</a>   
 </p>
 
 <p>
@@ -17,46 +17,4 @@
 $ npm install @jovotech/analytics-dashbot
 ```
 
-<<<<<<< HEAD
-Dashbot is a plugin that gets added to a [platform](https://www.jovo.tech/docs/platforms) integration, probably only for production environments, for example in an `app.prod.ts` file. [Learn more about staging here](https://www.jovo.tech/docs/staging).
-
-Since platforms are usually initialized in `app.ts`, we recommend using this syntax in `app.prod.ts`:
-
-```typescript
-import { app } from './app';
-import { DashbotAnalytics } from '@jovotech/analytics-dashbot';
-// ...
-
-app.plugins.AlexaPlatform.use(new DashbotAnalytics({ apiKey: '<yourApiKey>' }));
-```
-
-Which is a shortcut for the following:
-
-```typescript
-import { AlexaPlatform } from '@jovotech/platform-alexa';
-import { DashbotAnalytics } from '@jovotech/analytics-dashbot';
-// ...
-
-app.configure({
-  plugins: [
-    new AlexaPlatform({
-      plugins: [
-        new DashbotAnalytics({ apiKey: '<yourApiKey>' }),
-        // ...
-      ],
-    }),
-  ],
-});
-```
-
-## Platforms
-
-The Jovo Dashbot integration automatically maps the following Jovo [platforms](https://www.jovo.tech/docs/platforms) to Dashbot platforms:
-
-- [Amazon Alexa](https://www.jovo.tech/marketplace/platform-alexa) gets mapped to Dashbot's [`alexa`](https://docs.dashbot.io/platforms/alexa) integration.
-- [Google Assistant](https://www.jovo.tech/marketplace/platform-googleassistant) gets mapped to Dashbot's [`google`](https://docs.dashbot.io/platforms/google) integration.
-- [Facebook Messenger](https://www.jovo.tech/marketplace/platform-facebookmessenger) and [Instagram](https://www.jovo.tech/marketplace/platform-instagram) get mapped to Dashbot's [`facebook`](https://docs.dashbot.io/platforms/facebook) integration.
-- All other platforms get mapped to Dashbot's [`universal`](https://docs.dashbot.io/platforms/universal) platform.
-=======
-> Learn more in the docs: https://v4.jovo.tech/marketplace/analytics-dashbot
->>>>>>> 67318bbd
+> Learn more in the docs: https://www.jovo.tech/marketplace/analytics-dashbot