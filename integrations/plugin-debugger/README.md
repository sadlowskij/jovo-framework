--- conflicted
+++ resolved
@@ -1,27 +1,10 @@
 # Jovo Debugger
 
-<<<<<<< HEAD
-Learn more about the Jovo debugging environment.
-
-## Introduction
-
-The Jovo Debugger allows you to test and debug your Jovo app by displaying the most important information about each interaction in one place. It is connected to the [Jovo Webhook](https://www.jovo.tech/docs/webhook), which makes it possible to test your local code without deploying it to any server.
-
-The Debugger contains both an interaction and a lifecycle view. The interaction view shows all input and output in a chat-like interface. The lifecycle allows you to see how data changes throughout a request lifecycle.
-
-The Debugger can be used in two ways:
-
-- Send requests to the local development server right from the Jovo Debugger by typing or clicking buttons.
-- Watch requests from platforms that go through the [Jovo Webhook](https://www.jovo.tech/docs/webhook) server, even if you're testing on a different device (for example an Echo Dot for Alexa).
-
-You can access the Jovo Debugger by executing the [`run` command](https://www.jovo.tech/docs/run-command) and then going to your [Jovo Webhook](https://www.jovo.tech/docs/webhook) URL in the browser (you can do that by typing `.` after `run`).
-=======
 [![Jovo Framework](https://v4.jovo.tech/img/github-header.png)](https://v4.jovo.tech)
 
 <p>
-<a href="https://v4.jovo.tech" target="_blank">Website</a> -  <a href="https://v4.jovo.tech/docs" target="_blank">Docs</a> - <a href="https://v4.jovo.tech/marketplace" target="_blank">Marketplace</a> - <a href="https://github.com/jovotech/jovo-v4-template" target="_blank">Template</a>   
+<a href="https://www.jovo.tech" target="_blank">Website</a> -  <a href="https://www.jovo.tech/docs" target="_blank">Docs</a> - <a href="https://www.jovo.tech/marketplace" target="_blank">Marketplace</a> - <a href="https://github.com/jovotech/jovo-v4-template" target="_blank">Template</a>   
 </p>
->>>>>>> 67318bbd
 
 <p>
 <a href="https://www.npmjs.com/package/@jovotech/plugin-debugger" target="_blank"><img src="https://badge.fury.io/js/@jovotech%2Fplugin-debugger.svg"></a>      
@@ -30,178 +13,8 @@
 
 This package enables you to integrate your Jovo app with the Jovo Debugger.
 
-<<<<<<< HEAD
-## Installation
-
-To connect your Jovo app to the Debugger, you need to install the Jovo Debugger plugin. Most Jovo projects already have the plugin added to the development stage at `app.dev.ts`. [Learn more about staging here](https://www.jovo.tech/docs/staging).
-
-If it is not already added to the project, you can install the Debugger plugin like this:
-
-```sh
-$ npm install @jovotech/plugin-debugger
-```
-
-The Debugger can only be used for local development, so we recommend adding it to the `app.dev.ts` [app configuration](https://www.jovo.tech/docs/app-config):
-
-```typescript
-import { JovoDebugger } from '@jovotech/plugin-debugger';
-// ...
-
-app.configure({
-  plugins: [
-    new JovoDebugger(),
-    // ...
-  ],
-});
-```
-
-Learn more about its configuration options in the [Debugger plugin configuration](#debugger-plugin-configuration) section.
-
-## Debugger Plugin Configuration
-
-You can configure the Jovo Debugger plugin in the [app configuration](https://www.jovo.tech/docs/app-config). It includes everything that is needed from the app side for the Debugger to work properly ([for Debugger frontend customization, take a look here](#debugger-customization)).
-
-```typescript
-import { JovoDebugger } from '@jovotech/plugin-debugger';
-// ...
-
-app.configure({
-  plugins: [
-    new JovoDebugger({
-      nlu: new NlpjsNlu(),
-      webhookUrl: 'https://webhookv4.jovo.cloud',
-      debuggerConfigPath: './jovo.debugger.js',
-      modelsPath: './models',
-      ignoredProperties: ['$app', '$handleRequest', '$platform'],
-    }),
-    // ...
-  ],
-});
-```
-
-It includes the following properties:
-
-- [`nlu`](#nlu): Lets you define which [NLU integration](https://www.jovo.tech/docs/nlu) should be used if the Debugger sends a text request. Learn more in the [NLU section](#nlu) below.
-- `webhookUrl`: The webhook to pass to the Debugger. By default, your [Jovo Webhook](https://www.jovo.tech/docs/webhook) URL is used.
-- [`debuggerConfigPath`](#debugger-customization): The path to the Debugger Config file. Learn more in the [Debugger customization](#debugger-customization) section.
-- `modelsPath`: The path to the [Jovo Models](https://www.jovo.tech/docs/models) folder.
-- `ignoredProperties`: The [Jovo properties](https://www.jovo.tech/docs/jovo-properties) that should be ignored by the Debugger lifecycle view.
-
-### nlu
-
-The `nlu` property defines which [NLU integration](https://www.jovo.tech/docs/nlu) should be used in case the Debugger sends raw text. This usually happens if you type text into the Debugger input field.
-
-By default, the Debugger uses [NLP.js as NLU integration](https://www.jovo.tech/marketplace/nlu-nlpjs) with the following default config:
-
-```typescript
-nlu: new NlpjsNlu({
-  languageMap: {
-    de: LangDe,
-    en: LangEn,
-    es: LangEs,
-    fr: LangFr,
-    it: LangIt,
-  },
-});
-```
-
-By default, the languages `de`, `en`, `es`, `fr`, and `it` are supported. If you want to support a different language, you need to install the NLP.js language package as explained in the [NLP.js Jovo integration docs](https://www.jovo.tech/marketplace/nlu-nlpjs#language-configuration), and then add it like this:
-
-```typescript
-import { JovoDebugger } from '@jovotech/plugin-debugger';
-import { NlpjsNlu } from '@jovotech/nlu-nlpjs';
-import { LangHi } from '@nlpjs/lang-hi';
-// ...
-
-app.configure({
-  plugins: [
-    new JovoDebugger({
-      nlu: new NlpjsNlu({
-        languageMap: {
-          hi: LangHi,
-        },
-      }),
-      // ...
-    }),
-    // ...
-  ],
-});
-```
-
-This overrides the existing `languageMap` from the default configuration. You can add it back like this:
-
-```typescript
-import { JovoDebugger, getDefaultLanguageMap } from '@jovotech/plugin-debugger';
-import { NlpjsNlu } from '@jovotech/nlu-nlpjs';
-import { LangHi } from '@nlpjs/lang-hi';
-// ...
-
-app.configure({
-  plugins: [
-    new JovoDebugger({
-      nlu: new NlpjsNlu({
-        languageMap: {
-          ...getDefaultLanguageMap(),
-          hi: LangHi,
-        },
-      }),
-      // ...
-    }),
-    // ...
-  ],
-});
-```
-
-You can also add a different NLU integration like [Snips NLU](https://www.jovo.tech/marketplace/nlu-snips):
-
-```typescript
-import { JovoDebugger } from '@jovotech/plugin-debugger';
-import { SnipsNlu } from '@jovotech/nlu-snips';
-// ...
-
-app.configure({
-  plugins: [
-    new JovoDebugger({
-      nlu: new SnipsNlu(),
-      // ...
-    }),
-    // ...
-  ],
-});
-```
-
-## Debugger Customization
-
-You can customize the Debugger frontend using the `jovo.debugger.js` file in the root of your Jovo project. [Learn more about the Debugger configuration here](https://www.jovo.tech/docs/debugger-config).
-
-```js
-const { DebuggerConfig } = require('@jovotech/plugin-debugger');
-
-// ...
-
-const debugger = new DebuggerConfig({
-  locales: [ 'en' ],
-  buttons: [
-		{
-			label: 'LAUNCH',
-			input: {
-				type: 'LAUNCH'
-			}
-		},
-		{
-			label: 'yes',
-			input: {
-				intent: 'YesIntent'
-			}
-		},
-    // ...
-  ]
-});
-```
-=======
 ```bash
 $ npm install @jovotech/plugin-debugger
 ```
 
-> Learn more in the docs: https://v4.jovo.tech/docs/debugger
->>>>>>> 67318bbd
+> Learn more in the docs: https://v4.jovo.tech/docs/debugger