--- conflicted
+++ resolved
@@ -396,58 +396,11 @@
 
     // eslint-disable-next-line no-console
     console.log('\nThis is your webhook url ☁️ ' + underline(blueText(debuggerUrl)));
-<<<<<<< HEAD
-    // Check if the current output is being piped to somewhere.
-    if (process.stdout.isTTY) {
-      // Check if we can enable raw mode for input stream to capture raw keystrokes.
-      if (process.stdin.setRawMode) {
-        setTimeout(() => {
-          // eslint-disable-next-line no-console
-          console.log(`\nTo open Jovo Debugger in your browser, press the "." key.\n`);
-        }, 500);
-
-        // Capture unprocessed key input.
-        process.stdin.setRawMode(true);
-        // Explicitly resume emitting data from the stream.
-        process.stdin.resume();
-        // Capture readable input as opposed to binary.
-        process.stdin.setEncoding('utf-8');
-
-        // Collect input text from input stream.
-        process.stdin.on('data', async (keyRaw: Buffer) => {
-          const key: string = keyRaw.toString();
-          // When dot gets pressed, try to open the debugger in browser.
-          if (key === '.') {
-            try {
-              await open(debuggerUrl);
-            } catch (error) {
-              // eslint-disable-next-line no-console
-              console.log(
-                `Could not open browser. Please open debugger manually by visiting this url: ${debuggerUrl}`,
-              );
-            }
-          } else {
-            // When anything else got pressed, record it and send it on enter into the child process.
-            if (key.charCodeAt(0) === 13) {
-              // Send recorded input to child process. This is useful for restarting a nodemon process with rs, for example.
-              process.stdout.write('\n');
-            } else if (key.charCodeAt(0) === 3) {
-              // Ctrl+C has been pressed, kill process.
-              if (process.platform === 'win32') {
-                process.stdin.pause();
-                process.stdin.setRawMode?.(false);
-                process.exit();
-              } else {
-                process.exit();
-              }
-            } else {
-              // Record input text and write it into terminal.
-              process.stdout.write(key);
-=======
 
     // Check if we can enable raw mode for input stream to capture raw keystrokes
     if (process.stdin.isTTY && process.stdin.setRawMode) {
       setTimeout(() => {
+        // eslint-disable-next-line no-console
         console.log(`\nTo open Jovo Debugger in your browser, press the "." key.\n`);
       }, 500);
 
@@ -466,6 +419,7 @@
           try {
             await open(debuggerUrl);
           } catch (error) {
+            // eslint-disable-next-line no-console
             console.log(
               `Could not open browser. Please open debugger manually by visiting this url: ${debuggerUrl}`,
             );
@@ -473,29 +427,17 @@
         } else {
           if (key.charCodeAt(0) === 3) {
             // Ctrl+C has been pressed, kill process.
-            if (process.platform === 'win32') {
+            if (process.env.JOVO_CLI_PROCESS_ID) {
+              process.kill(parseInt(process.env.JOVO_CLI_PROCESS_ID), 'SIGTERM');
+            } else {
               process.stdin.pause();
               process.stdin.setRawMode?.(false);
-              process.exit();
-            } else {
-              process.exit();
->>>>>>> c32bf48d
+              console.log('Press Ctrl + C again to exit...');
             }
           } else {
             // Record input text and write it into terminal.
             process.stdout.write(key);
           }
-<<<<<<< HEAD
-        });
-      } else {
-        setTimeout(() => {
-          // eslint-disable-next-line no-console
-          console.log(
-            `☁  Could not open browser. Please open debugger manually by visiting this url: ${debuggerUrl}`,
-          );
-        }, 2500);
-      }
-=======
         }
       });
     } else {
@@ -504,7 +446,6 @@
           `☁  Could not open browser. Please open debugger manually by visiting this url: ${debuggerUrl}`,
         );
       }, 2500);
->>>>>>> c32bf48d
     }
   }
 
