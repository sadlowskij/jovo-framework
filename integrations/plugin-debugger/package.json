--- conflicted
+++ resolved
@@ -22,14 +22,9 @@
   "author": "jovotech",
   "license": "Apache-2.0",
   "dependencies": {
-<<<<<<< HEAD
-    "@jovotech/nlu-nlpjs": "^4.0.0-beta.5",
-    "@jovotech/platform-core": "^4.0.0-beta.5",
-    "@nlpjs/lang-de": "^4.22.0",
-=======
     "@jovotech/nlu-nlpjs": "^4.0.0-beta.7",
     "@jovotech/platform-core": "^4.0.0-beta.7",
->>>>>>> eae50376
+    "@nlpjs/lang-de": "^4.22.0",
     "@nlpjs/lang-en": "^4.22.0",
     "@nlpjs/lang-es": "^4.22.0",
     "@nlpjs/lang-fr": "^4.22.0",
