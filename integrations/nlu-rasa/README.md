--- conflicted
+++ resolved
@@ -3,7 +3,7 @@
 [![Jovo Framework](https://v4.jovo.tech/img/github-header.png)](https://v4.jovo.tech)
 
 <p>
-<a href="https://v4.jovo.tech" target="_blank">Website</a> -  <a href="https://v4.jovo.tech/docs" target="_blank">Docs</a> - <a href="https://v4.jovo.tech/marketplace" target="_blank">Marketplace</a> - <a href="https://github.com/jovotech/jovo-v4-template" target="_blank">Template</a>   
+<a href="https://www.jovo.tech" target="_blank">Website</a> -  <a href="https://www.jovo.tech/docs" target="_blank">Docs</a> - <a href="https://www.jovo.tech/marketplace" target="_blank">Marketplace</a> - <a href="https://github.com/jovotech/jovo-v4-template" target="_blank">Template</a>   
 </p>
 
 <p>
@@ -17,97 +17,4 @@
 $ npm install @jovotech/nlu-rasa
 ```
 
-<<<<<<< HEAD
-NLU plugins can be added to Jovo platform integrations. Here is an example how it can be added to the Jovo Core Platform in `app.ts`:
-
-```typescript
-import { CorePlatform } from '@jovotech/platform-core';
-import { RasaNlu } from '@jovotech/nlu-rasa';
-
-// ...
-
-const app = new App({
-  plugins: [
-    new CorePlatform({
-      plugins: [new RasaNlu()],
-    }),
-    // ...
-  ],
-});
-```
-
-## Configuration
-
-The following configurations can be added:
-
-```typescript
-new RasaNlu({
-  serverUrl: 'http://localhost:5005',
-  serverPath: '/model/parse',
-  alternativeIntents: {
-    maxAlternatives: 15,
-    confidenceCutoff: 0.0,
-  };
-}),
-```
-
-- `serverUrl`: Where your Rasa NLU server can be reached. Default: `http://localhost:5005`.
-- `serverPath`: The endpoint that gets called by the integration. Default: `/model/parse`.
-- `alternativeIntents`: [Learn more below](#alternative-intents).
-
-### Alternative Intents
-
-For each request, Rasa NLU provides a list of intents that potentially match the input, ranked by a confidence score. By default, the Jovo Rasa NLU integration uses the highest ranked intent for routing.
-
-You can, however, access the other ranked intents as an array called `alternativeIntents` by configuring the following:
-
-```typescript
-new RasaNlu({
-  // ...
-  alternativeIntents: {
-    maxAlternatives: 15,
-    confidenceCutoff: 0.0,
-  };
-}),
-```
-
-`alternativeIntents` includes these properties:
-
-- `maxAlternatives`: The amount of alternative intents that should be added to the array.
-- `confidenceCutoff`: Only add intents that are above this confidence level.
-
-You can access the `alternativeIntents` array like this:
-
-```typescript
-this.$input.nlu.alternativeIntents;
-```
-
-Since the `alternativeIntents` is specific to the `RasaNluData` type, you can do type casting like this:
-
-```typescript
-const alternativeIntents = (this.$input.nlu as RasaNluData | undefined)?.alternativeIntents;
-```
-
-## Entities
-
-You can access Rasa entities by using the `$entities` property. You can learn more in the [Jovo Model](https://www.jovo.tech/docs/models) and the [`$entities` documentation](https://www.jovo.tech/docs/entities).
-
-The Rasa entity values are translated into the following Jovo entity properties:
-
-```typescript
-{
-  value: value, // what the user said
-  resolved: entity, // the resolved value
-  id: entity, // same as resolved, since Rasa doesn't support IDs
-  native: { /* raw API response for this entity */ }
-}
-```
-
-Learn more about Rasa entities in the [official Rasa docs](https://rasa.com/docs/rasa/training-data-format#entities).
-
-## Jovo Model
-
-You can use the [Jovo Model](https://www.jovo.tech/marketplace/jovo-model) to turn the language model files in your `models` folder into Rasa NLU training data. [Learn more about the Rasa Jovo Model integration here](https://www.jovo.tech/marketplace/nlu-rasa/model).
-=======
-> Learn more in the docs: https://v4.jovo.tech/marketplace/nlu-rasa
->>>>>>> 67318bbd
+> Learn more in the docs: https://www.jovo.tech/marketplace/nlu-rasa