# Jovo AWS Lambda Integration

[![Jovo Framework](https://v4.jovo.tech/img/github-header.png)](https://v4.jovo.tech)

<p>
<a href="https://v4.jovo.tech" target="_blank">Website</a> -  <a href="https://v4.jovo.tech/docs" target="_blank">Docs</a> - <a href="https://v4.jovo.tech/marketplace" target="_blank">Marketplace</a> - <a href="https://github.com/jovotech/jovo-v4-template" target="_blank">Template</a>   
</p>

<p>
<a href="https://www.npmjs.com/package/@jovotech/server-lambda" target="_blank"><img src="https://badge.fury.io/js/@jovotech%2Fserver-lambda.svg"></a>      
<a href="https://opencollective.com/jovo-framework" target="_blank"><img src="https://opencollective.com/jovo-framework/tiers/badge.svg"></a>
</p>

<<<<<<< HEAD
This [server integration](https://www.jovo.tech/docs/server) allows you to host yor Jovo apps on [AWS Lambda](https://aws.amazon.com/lambda/), a serverless hosting solution by Amazon Web Services. [Find the official documentation here](http://docs.aws.amazon.com/lambda/latest/dg/welcome.html).

While the [Jovo Webhook](https://www.jovo.tech/docs/webhook) is usually called for local development, many teams use AWS Lambda to host their Jovo apps for testing and production stages. [Learn more about staging here](https://www.jovo.tech/docs/staging). The [installation section](#installation) explains how to create a new stage that can be used for Lambda deployment.

Lambda functions can be connected to various AWS services, for example [DynamoDB](#dynamodb) for storing user data. Learn more about setting up these integrations in the [configuration section](#configuration).

The [deployment section](#deployment) offers more information about loading up your source code to AWS Lambda.

## Installation

Create a new stage using the `jovov4 new:stage` command as explained in the [app config documentation](https://www.jovo.tech/docs/app-config#staging), for example:

```sh
$ jovo new: stage prod
```

When it prompts you to select a server integration, choose Lambda. This will add a [`server.lambda.ts` file](https://github.com/jovotech/jovo-framework/blob/v4/release/integrations/server-lambda/boilerplate/server.lambda.ts) to your project's `src` folder, and reference it in your newly created [app stage config](https://www.jovo.tech/docs/app-config#staging) (in this example `app.prod.ts`):

```typescript
export * from './server.express';
```

## Configuration

Learn more about setting up the following services and configurations:

- [DynamoDB](#dynamodb)
- [API Gateway](#api-gateway)

### DynamoDB

The [FileDb](https://www.jovo.tech/marketplace/db-filedb) that is used as database for local development can't be used on AWS Lambda. To make your app work with all [data types](https://www.jovo.tech/docs/data), setting up a [database integration](https://www.jovo.tech/docs/databases) is necessary.

DynamoDB is the recommended database for Jovo apps hosted on AWS Lambda. [Learn more in the DynamoDB integration docs](https://www.jovo.tech/marketplace/db-dynamodb).

### API Gateway

AWS Lambda functions are only accessible inside the AWS ecosystem via their [Amazon Resource Name (ARN)](https://docs.aws.amazon.com/general/latest/gr/aws-arns-and-namespaces.html).

If you want to use your Jovo app outside of the AWS environment (for example as an endpoint used by a platform or client), you need to set up an API Gateway to proxy your app's requests to your Lambda function. [Learn more in the official API Gateway docs](https://aws.amazon.com/api-gateway/).

Learn more about the setup in the sections below:

- [Setup using AWS Lambda](#setup-using-aws-lambda)
- [Setup using API Gateway Console](#setup-using-api-gateway-console)
- [CORS](#cors)

#### Setup using AWS Lambda

If you choose to create your API Gateway through your Lambda function, you need to add a new trigger in your function's designer. In the trigger configuration, choose to create an API and configure it as such:

![API Gateway Configuration on AWS Lambda](./img/jovo-aws-lambda-api-gateway-config.png)

Those are just the default settings, giving you the fastest setup, so you can test your API right away. However, we recommend you to further configure your API Gateway for security reasons.

If you now select "Add trigger", AWS will add the API Gateway to your Lambda function. You can inspect it in your function's designer to get your API's endpoint.

#### Setup using API Gateway Console

Creating an API Gateway through its console requires more setup, but gives you the option to fully customize your API according to your needs.

Go to the [API Gateway console](console.aws.amazon.com/apigateway) and create a new REST API to get started. Choose an appropriate API name and description and select "Create your API". This will bring you to your API's configuration panel, where you can add resources, set up security, and deploy your API.

Add a new POST method to your API and configure it to use your Lambda function as a proxy integration:

![API Gateway POST Configuration](./img/jovo-api-gateway-method-config.png)

After saving your method, you can already deploy your API by selecting "Actions" > "Deploy API" to a new stage. This should take you to the stage editor, where you can also see your API's endpoint, which you can now use to invoke your Lambda function from a webserver, for example. This is the most basic setup, and we recommend you to take further configuration for security reasons.

#### CORS

If you have problems reaching your API due to [CORS](https://developer.mozilla.org/en-US/docs/Web/HTTP/CORS), you need to make a few changes to your API's configuration. First, make sure that the `POST` method and does not use the "Use Lambda Proxy Integration" option. This enables you to set headers for your API's response after the response has been sent from AWS Lambda.

Now, all you need to do is to enable CORS by going to "Actions" > "Enable CORS". This will create an additional `OPTIONS` method, which will be used by your web service to determine allowed methods and headers. Additionally, AWS will set the required headers for CORS to work. If you want to restrict access to your endpoint, you can set specific rules for allowed request origins.

Save this configuration, then deploy your API once again for the changes to be taken into effect.

## Deployment

You can deploy your Jovo app to AWS Lambda in two ways:

- Create a bundle zip file using `npm run bundle:<stage>` and upload it manually in the AWS Lambda console.
- Use a CLI integration like [Serverless](https://www.jovo.tech/marketplace/target-serverless) to handle the deployment with the [`deploy:code` command](https://www.jovo.tech/docs/deploy-command#deploy-code).

## Troubleshooting

If your Lambda function keeps timing out, the reason might be that Lambda waits for all events in the event loop to be finished before returning a response. Some integrations like databases might still be open, potentially causing timeouts.

To counteract this issue, you can set `callbackWaitsForEmptyEventLoop` to `false` in your `server.lambda.ts` file like this:

```typescript
export const handler = async (event: any, context: any, callback: Function) => {
  context.callbackWaitsForEmptyEventLoop = false;
  await app.handle(event);
};
=======
This package enables you to host your Jovo app on AWS Lambda.

```bash
$ npm install @jovotech/server-lambda
>>>>>>> 67318bbd
```

> Learn more in the docs: https://v4.jovo.tech/marketplace/server-lambda<|MERGE_RESOLUTION|>--- conflicted
+++ resolved
@@ -3,7 +3,7 @@
 [![Jovo Framework](https://v4.jovo.tech/img/github-header.png)](https://v4.jovo.tech)
 
 <p>
-<a href="https://v4.jovo.tech" target="_blank">Website</a> -  <a href="https://v4.jovo.tech/docs" target="_blank">Docs</a> - <a href="https://v4.jovo.tech/marketplace" target="_blank">Marketplace</a> - <a href="https://github.com/jovotech/jovo-v4-template" target="_blank">Template</a>   
+<a href="https://www.jovo.tech" target="_blank">Website</a> -  <a href="https://www.jovo.tech/docs" target="_blank">Docs</a> - <a href="https://www.jovo.tech/marketplace" target="_blank">Marketplace</a> - <a href="https://github.com/jovotech/jovo-v4-template" target="_blank">Template</a>   
 </p>
 
 <p>
@@ -11,108 +11,10 @@
 <a href="https://opencollective.com/jovo-framework" target="_blank"><img src="https://opencollective.com/jovo-framework/tiers/badge.svg"></a>
 </p>
 
-<<<<<<< HEAD
-This [server integration](https://www.jovo.tech/docs/server) allows you to host yor Jovo apps on [AWS Lambda](https://aws.amazon.com/lambda/), a serverless hosting solution by Amazon Web Services. [Find the official documentation here](http://docs.aws.amazon.com/lambda/latest/dg/welcome.html).
-
-While the [Jovo Webhook](https://www.jovo.tech/docs/webhook) is usually called for local development, many teams use AWS Lambda to host their Jovo apps for testing and production stages. [Learn more about staging here](https://www.jovo.tech/docs/staging). The [installation section](#installation) explains how to create a new stage that can be used for Lambda deployment.
-
-Lambda functions can be connected to various AWS services, for example [DynamoDB](#dynamodb) for storing user data. Learn more about setting up these integrations in the [configuration section](#configuration).
-
-The [deployment section](#deployment) offers more information about loading up your source code to AWS Lambda.
-
-## Installation
-
-Create a new stage using the `jovov4 new:stage` command as explained in the [app config documentation](https://www.jovo.tech/docs/app-config#staging), for example:
-
-```sh
-$ jovo new: stage prod
-```
-
-When it prompts you to select a server integration, choose Lambda. This will add a [`server.lambda.ts` file](https://github.com/jovotech/jovo-framework/blob/v4/release/integrations/server-lambda/boilerplate/server.lambda.ts) to your project's `src` folder, and reference it in your newly created [app stage config](https://www.jovo.tech/docs/app-config#staging) (in this example `app.prod.ts`):
-
-```typescript
-export * from './server.express';
-```
-
-## Configuration
-
-Learn more about setting up the following services and configurations:
-
-- [DynamoDB](#dynamodb)
-- [API Gateway](#api-gateway)
-
-### DynamoDB
-
-The [FileDb](https://www.jovo.tech/marketplace/db-filedb) that is used as database for local development can't be used on AWS Lambda. To make your app work with all [data types](https://www.jovo.tech/docs/data), setting up a [database integration](https://www.jovo.tech/docs/databases) is necessary.
-
-DynamoDB is the recommended database for Jovo apps hosted on AWS Lambda. [Learn more in the DynamoDB integration docs](https://www.jovo.tech/marketplace/db-dynamodb).
-
-### API Gateway
-
-AWS Lambda functions are only accessible inside the AWS ecosystem via their [Amazon Resource Name (ARN)](https://docs.aws.amazon.com/general/latest/gr/aws-arns-and-namespaces.html).
-
-If you want to use your Jovo app outside of the AWS environment (for example as an endpoint used by a platform or client), you need to set up an API Gateway to proxy your app's requests to your Lambda function. [Learn more in the official API Gateway docs](https://aws.amazon.com/api-gateway/).
-
-Learn more about the setup in the sections below:
-
-- [Setup using AWS Lambda](#setup-using-aws-lambda)
-- [Setup using API Gateway Console](#setup-using-api-gateway-console)
-- [CORS](#cors)
-
-#### Setup using AWS Lambda
-
-If you choose to create your API Gateway through your Lambda function, you need to add a new trigger in your function's designer. In the trigger configuration, choose to create an API and configure it as such:
-
-![API Gateway Configuration on AWS Lambda](./img/jovo-aws-lambda-api-gateway-config.png)
-
-Those are just the default settings, giving you the fastest setup, so you can test your API right away. However, we recommend you to further configure your API Gateway for security reasons.
-
-If you now select "Add trigger", AWS will add the API Gateway to your Lambda function. You can inspect it in your function's designer to get your API's endpoint.
-
-#### Setup using API Gateway Console
-
-Creating an API Gateway through its console requires more setup, but gives you the option to fully customize your API according to your needs.
-
-Go to the [API Gateway console](console.aws.amazon.com/apigateway) and create a new REST API to get started. Choose an appropriate API name and description and select "Create your API". This will bring you to your API's configuration panel, where you can add resources, set up security, and deploy your API.
-
-Add a new POST method to your API and configure it to use your Lambda function as a proxy integration:
-
-![API Gateway POST Configuration](./img/jovo-api-gateway-method-config.png)
-
-After saving your method, you can already deploy your API by selecting "Actions" > "Deploy API" to a new stage. This should take you to the stage editor, where you can also see your API's endpoint, which you can now use to invoke your Lambda function from a webserver, for example. This is the most basic setup, and we recommend you to take further configuration for security reasons.
-
-#### CORS
-
-If you have problems reaching your API due to [CORS](https://developer.mozilla.org/en-US/docs/Web/HTTP/CORS), you need to make a few changes to your API's configuration. First, make sure that the `POST` method and does not use the "Use Lambda Proxy Integration" option. This enables you to set headers for your API's response after the response has been sent from AWS Lambda.
-
-Now, all you need to do is to enable CORS by going to "Actions" > "Enable CORS". This will create an additional `OPTIONS` method, which will be used by your web service to determine allowed methods and headers. Additionally, AWS will set the required headers for CORS to work. If you want to restrict access to your endpoint, you can set specific rules for allowed request origins.
-
-Save this configuration, then deploy your API once again for the changes to be taken into effect.
-
-## Deployment
-
-You can deploy your Jovo app to AWS Lambda in two ways:
-
-- Create a bundle zip file using `npm run bundle:<stage>` and upload it manually in the AWS Lambda console.
-- Use a CLI integration like [Serverless](https://www.jovo.tech/marketplace/target-serverless) to handle the deployment with the [`deploy:code` command](https://www.jovo.tech/docs/deploy-command#deploy-code).
-
-## Troubleshooting
-
-If your Lambda function keeps timing out, the reason might be that Lambda waits for all events in the event loop to be finished before returning a response. Some integrations like databases might still be open, potentially causing timeouts.
-
-To counteract this issue, you can set `callbackWaitsForEmptyEventLoop` to `false` in your `server.lambda.ts` file like this:
-
-```typescript
-export const handler = async (event: any, context: any, callback: Function) => {
-  context.callbackWaitsForEmptyEventLoop = false;
-  await app.handle(event);
-};
-=======
 This package enables you to host your Jovo app on AWS Lambda.
 
 ```bash
 $ npm install @jovotech/server-lambda
->>>>>>> 67318bbd
 ```
 
-> Learn more in the docs: https://v4.jovo.tech/marketplace/server-lambda+> Learn more in the docs: https://www.jovo.tech/marketplace/server-lambda