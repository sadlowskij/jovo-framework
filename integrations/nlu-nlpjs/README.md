--- conflicted
+++ resolved
@@ -3,7 +3,7 @@
 [![Jovo Framework](https://v4.jovo.tech/img/github-header.png)](https://v4.jovo.tech)
 
 <p>
-<a href="https://v4.jovo.tech" target="_blank">Website</a> -  <a href="https://v4.jovo.tech/docs" target="_blank">Docs</a> - <a href="https://v4.jovo.tech/marketplace" target="_blank">Marketplace</a> - <a href="https://github.com/jovotech/jovo-v4-template" target="_blank">Template</a>   
+<a href="https://www.jovo.tech" target="_blank">Website</a> -  <a href="https://www.jovo.tech/docs" target="_blank">Docs</a> - <a href="https://www.jovo.tech/marketplace" target="_blank">Marketplace</a> - <a href="https://github.com/jovotech/jovo-v4-template" target="_blank">Template</a>   
 </p>
 
 <p>
@@ -17,92 +17,4 @@
 $ npm install @jovotech/nlu-nlpjs
 ```
 
-<<<<<<< HEAD
-NLU plugins can be added to Jovo platform integrations. Here is an example how it can be added to the Jovo Core Platform in `app.ts`:
-
-```typescript
-import { CorePlatform } from '@jovotech/platform-core';
-import { NlpjsNlu } from '@jovotech/nlu-nlpjs';
-
-// ...
-
-app.configure({
-  plugins: [
-    new CorePlatform({
-      plugins: [new NlpjsNlu()],
-    }),
-    // ...
-  ],
-});
-```
-
-## Configuration
-
-The following configurations can be added:
-
-```typescript
-new NlpjsNlu({
-  languageMap: { /* ... */ },
-  preTrainedModelFilePath: './model.nlp',
-  useModel: false,
-  modelsPath: './models',
-  setupModelCallback: (platform: Platform, nlpjs) => { /* ... */ },
-}),
-```
-
-- `languageMap`: Maps locales to NLP.js language packages. The default is an empty object. See [language configuration](#language-configuration) for more information.
-- `useModel` and `preTrainedModelFilePath`: NLP.js can take a pre-trained model if `useModel` is set to `true`. It looks for the model in the `preTrainedModelFilePath`. The default is `./model.nlp`.
-- `setupModelCallback`: A function that can be passed to set up NLP.js. The first parameter is the current `Platform` and the second parameter is the `Nlp`-instance of NLP.js.
-
-Depending on the configuration, NlpjsNlu will try to use the `setupModelCallback` if it exists.
-Otherwise, the integration will check if `useModel` is set to `true`, if that's the case, the model is getting loaded from `preTrainedModelFilePath`.
-If `setupModelCallback` does not exist and `useModel` is falsy, the integration will attempt to build a model based on the local models and train it.
-
-### Language Configuration
-
-For each language you want to use with NLP.js, you need to download the respective language package. Here is an example for [`en` (English)](https://github.com/axa-group/nlp.js/tree/master/packages/lang-en):
-
-```sh
-$ npm install @nlpjs/lang-en
-```
-
-You can then add this to your `languageMap`:
-
-```typescript
-import { LangEn } from '@nlpjs/lang-en';
-// ...
-
-new NlpjsNlu({
-  languageMap: {
-    en: LangEn,
-    // ...
-  },
-  // ...
-}),
-```
-
-Each key (in the above case `en`) represents a locale that can be found in your [Jovo Model](#jovo-model).
-
-You can find more information about [supported languages](https://github.com/axa-group/nlp.js/blob/master/docs/v4/language-support.md) and [available packages](https://github.com/axa-group/nlp.js/tree/master/packages) in the official NLP.js docs.
-
-## Entities
-
-You can access NLP.js entities by using the `$entities` property. You can learn more in the [Jovo Model](https://www.jovo.tech/docs/models) and the [`$entities` documentation](https://www.jovo.tech/docs/entities).
-
-The NLP.js entity values are translated into the following Jovo entity properties:
-
-```typescript
-{
-  value: utteranceText, // what the user said
-  resolved: option, // the resolved value
-  id: option, // same as resolved, since NLP.js doesn't support IDs
-  native: { /* raw API response for this entity */ }
-}
-```
-
-## Jovo Model
-
-You can use the [Jovo Model](https://www.jovo.tech/marketplace/jovo-model) to turn the language model files in your `models` folder into an NLP.js model. [Learn more about the NLP.js Jovo Model integration here](https://www.jovo.tech/marketplace/nlu-nlpjs/model).
-=======
-> Learn more in the docs: https://v4.jovo.tech/marketplace/nlu-nlpjs
->>>>>>> 67318bbd
+> Learn more in the docs: https://www.jovo.tech/marketplace/nlu-nlpjs