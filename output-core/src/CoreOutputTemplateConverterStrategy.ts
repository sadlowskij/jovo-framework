import {
  ListenValue,
  mergeInstances,
  MultipleResponsesOutputTemplateConverterStrategy,
  OutputTemplate,
  OutputTemplateConverterStrategy,
  OutputTemplateConverterStrategyConfig,
  SingleResponseOutputTemplateConverterStrategy,
} from '@jovotech/output';
import { CoreResponse } from './models';

export class CoreOutputTemplateConverterStrategy extends OutputTemplateConverterStrategy<
  CoreResponse,
  OutputTemplateConverterStrategyConfig
> {
  responseClass = CoreResponse;
  platformName = 'core' as const;

  toResponse(output: OutputTemplate | OutputTemplate[]): CoreResponse {
    output = Array.isArray(output) ? output : [output];
    const response: CoreResponse = this.prepareResponse({
      version: '4.0.0',
      platform: 'core',
      output,
      context: {
        request: {},
        session: {
          end: false,
          data: {},
        },
        user: {
          data: {},
        },
      },
<<<<<<< HEAD
    };
    let mergedListen: ListenValue | undefined;
=======
    }) as CoreResponse;
    let lastListen: ListenValue | undefined;
>>>>>>> 4dcc00fa
    output.forEach((outputItem) => {
      const listen = outputItem.listen ?? true;

      // if listen is an object and not null
      if (typeof listen === 'object' && listen) {
        mergedListen = { ...listen };
        // if merged listen is not an object
      } else if (typeof mergedListen !== 'object') {
        mergedListen = listen;
      }

      if (outputItem.platforms?.core?.nativeResponse) {
        mergeInstances(response, outputItem.platforms.core.nativeResponse);
      }
    });
    response.context.session.end = !mergedListen;
    return response;
  }

  fromResponse(response: CoreResponse): OutputTemplate[] {
    return response.output;
  }
}<|MERGE_RESOLUTION|>--- conflicted
+++ resolved
@@ -1,11 +1,9 @@
 import {
   ListenValue,
   mergeInstances,
-  MultipleResponsesOutputTemplateConverterStrategy,
   OutputTemplate,
   OutputTemplateConverterStrategy,
   OutputTemplateConverterStrategyConfig,
-  SingleResponseOutputTemplateConverterStrategy,
 } from '@jovotech/output';
 import { CoreResponse } from './models';
 
@@ -32,13 +30,8 @@
           data: {},
         },
       },
-<<<<<<< HEAD
-    };
+    }) as CoreResponse;
     let mergedListen: ListenValue | undefined;
-=======
-    }) as CoreResponse;
-    let lastListen: ListenValue | undefined;
->>>>>>> 4dcc00fa
     output.forEach((outputItem) => {
       const listen = outputItem.listen ?? true;
 
