--- conflicted
+++ resolved
@@ -1,10 +1,6 @@
 {
   "name": "jovo-client-web-vue",
-<<<<<<< HEAD
-  "version": "3.5.1",
-=======
   "version": "3.5.2",
->>>>>>> b7a7fa66
   "main": "dist/index.common.js",
   "browser": "dist/index.umd.js",
   "types": "dist/index.d.ts",
@@ -18,11 +14,7 @@
     "test": "jest"
   },
   "dependencies": {
-<<<<<<< HEAD
-    "jovo-client-web": "^3.5.1"
-=======
     "jovo-client-web": "^3.5.2"
->>>>>>> b7a7fa66
   },
   "devDependencies": {
     "@types/jest": "^24.0.11",
