--- conflicted
+++ resolved
@@ -2,9 +2,6 @@
 import { Config } from './CorePlatform';
 import { Action } from './Interfaces';
 
-<<<<<<< HEAD
-export type Version = '3.2.0' | '3.2.1' | '3.2.2' | '3.2.4' | '3.2.5' | '3.3.0' | '3.3.1' | string;
-=======
 export type Version =
   | '3.2.0'
   | '3.2.1'
@@ -15,7 +12,6 @@
   | '3.3.1'
   | '3.4.0'
   | string;
->>>>>>> ccdc44f8
 
 export * from './CorePlatform';
 
