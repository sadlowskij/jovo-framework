--- conflicted
+++ resolved
@@ -40,11 +40,7 @@
   };
 
   constructor() {
-<<<<<<< HEAD
-    this.version = '3.3.1';
-=======
     this.version = '3.4.0';
->>>>>>> ccdc44f8
     this.actions = [];
     this.reprompts = [];
     this.user = {
