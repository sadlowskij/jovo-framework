import { LexBot } from './core/LexBot';
import { TestSuite } from 'jovo-core';
import { LexRequestBuilder } from './core/LexRequestBuilder';
import { LexResponseBuilder } from './core/LexResponseBuilder';
import { Button } from './response/index';
<<<<<<< HEAD
=======
export const NEW_SESSION_KEY = '__JOVO_NEW_SESSION__';
>>>>>>> 51a026ed

export interface LexTestSuite extends TestSuite<LexRequestBuilder, LexResponseBuilder> {}

declare module 'jovo-core/dist/src/core/Jovo' {
  interface Jovo {
    $lexBot?: LexBot;

    lexBot(): LexBot;

    isLexBot(): boolean;
  }
}
// Cards
declare module './core/LexBot' {
  interface LexBot {
    showStandardCard(
      title: string,
      subtitle: string,
      imageUrl: string,
      attachmentLinkUrl: string,
      buttons: Button[],
    ): this;
  }
}

declare module 'jovo-core/dist/src/Interfaces' {
  interface Output {
    Lex: {};
  }
}

export { Lex } from './Lex';
export { LexBot } from './core/LexBot';
export { Cards } from './modules/Cards';<|MERGE_RESOLUTION|>--- conflicted
+++ resolved
@@ -3,10 +3,7 @@
 import { LexRequestBuilder } from './core/LexRequestBuilder';
 import { LexResponseBuilder } from './core/LexResponseBuilder';
 import { Button } from './response/index';
-<<<<<<< HEAD
-=======
 export const NEW_SESSION_KEY = '__JOVO_NEW_SESSION__';
->>>>>>> 51a026ed
 
 export interface LexTestSuite extends TestSuite<LexRequestBuilder, LexResponseBuilder> {}
 
