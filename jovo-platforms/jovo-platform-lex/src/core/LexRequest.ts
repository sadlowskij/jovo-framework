--- conflicted
+++ resolved
@@ -35,12 +35,7 @@
   currentIntent?: LexIntent;
   //alternativeIntents: [LexIntent];
   inputTranscript?: string;
-<<<<<<< HEAD
-  sessionAttributes: SessionAttributes; // tslint:disable-next-line:no-any
-  //  sessionData: SessionData = {};  // tslint:disable-next-line:no-any
-=======
   sessionAttributes?: SessionAttributes; // tslint:disable-next-line:no-any
->>>>>>> 51a026ed
 
   // tslint:disable-next-line:no-any
   [key: string]: any; // used for fields (inputs). can only be strings!
@@ -56,13 +51,9 @@
   currentIntent?: LexIntent;
   //alternativeIntents: [LexIntent];
   inputTranscript?: string;
-<<<<<<< HEAD
-  sessionAttributes: SessionAttributes = {}; // tslint:disable-next-line:no-any
-=======
   sessionAttributes?: {
     jsonData: string;
   }; // tslint:disable-next-line:no-any
->>>>>>> 51a026ed
   // tslint:disable-next-line:no-any
   [key: string]: any; // used for fields (inputs). can only be strings!
 
@@ -136,36 +127,17 @@
   }
 
   setSessionAttributes(attributes: SessionData): this {
-<<<<<<< HEAD
-    if (this.getSessionAttributes()) {
-      _set(this, 'sessionAttributes', attributes);
-    }
-=======
     _set(this, 'sessionAttributes.jsonData', JSON.stringify(attributes));
->>>>>>> 51a026ed
     return this;
   }
 
   // tslint:disable-next-line
   addSessionAttribute(key: string, value: any) {
-<<<<<<< HEAD
-    if (this.getSessionAttributes()) {
-      _set(this, `sessionAttributes.${key}`, value);
-    }
-    return this;
-  }
-
-  setState(state: string) {
-    if (_get(this, 'sessionAttributes')) {
-      _set(this, `sessionAttributes[${SessionConstants.STATE}]`, state);
-    }
-=======
     return this.addSessionData(key, value);
   }
 
   setState(state: string) {
     this.addSessionAttribute(SessionConstants.STATE, state);
->>>>>>> 51a026ed
     return this;
   }
 
@@ -239,13 +211,8 @@
       }
       const input = {
         name: slot,
-<<<<<<< HEAD
-        value: _get(this, 'currentIntent.slotDetails.' + slot + '.originalValue'),
-        key: slots[slot],
-=======
         value: _get(this, `currentIntent.slotDetails.${slot}.originalValue`),
         id: slots[slot],
->>>>>>> 51a026ed
       };
       // @ts-ignore
       inputs[slot] = input;
@@ -253,20 +220,9 @@
     return inputs;
   }
 
-<<<<<<< HEAD
-  addInput(key: string, value: string | LexInput): this {
-    if (typeof value === 'string') {
-      this[`Field_${key}_Value`] = value;
-    } else {
-      this[`Field_${key}_Type`] = value.type;
-      this[`Field_${key}_Value`] = value.value;
-    }
-
-=======
   addInput(key: string, value: string | object) {
     _set(this, `currentIntent.slots.${key}`, value);
     _set(this, `currentIntent.slotDetails.${key}.originalValue`, value);
->>>>>>> 51a026ed
     return this;
   }
 
