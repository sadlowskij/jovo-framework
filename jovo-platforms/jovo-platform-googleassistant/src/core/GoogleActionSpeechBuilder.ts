--- conflicted
+++ resolved
@@ -6,8 +6,7 @@
     constructor(googleAction: GoogleAction) {
         super(googleAction);
     }
-<<<<<<< HEAD
-=======
+
     /**
      * Adds audio tag to speech
      * @public
@@ -32,7 +31,6 @@
         }
         return this.addText('<audio src="' + url + '">' + text + '</audio>', condition, probability);
     }
->>>>>>> e5371fe2
 
     /**
      * Adds the plain text as Google does not support <phoneme>
