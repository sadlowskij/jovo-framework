--- conflicted
+++ resolved
@@ -15,14 +15,8 @@
   "author": "jovotech",
   "license": "Apache-2.0",
   "dependencies": {
-<<<<<<< HEAD
-    "jovo-core": "^2.2.18",
-    "jovo-platform-dialogflow": "^2.2.21",
-    "lodash.find": "^4.6.0",
-=======
     "jovo-core": "^2.2.21",
     "jovo-platform-dialogflow": "^2.2.24",
->>>>>>> ee3415f1
     "lodash.get": "^4.4.2",
     "lodash.merge": "^4.6.2",
     "lodash.sample": "^4.2.1",
@@ -77,5 +71,5 @@
     "dist/src/**/*",
     "sample-request-json"
   ],
-  "gitHead": "85f493970553e479edcee02ad7037f617dd74fcd"
+  "gitHead": "9d39800224d277cd6b500b48ba3f0fbacb22f176"
 }