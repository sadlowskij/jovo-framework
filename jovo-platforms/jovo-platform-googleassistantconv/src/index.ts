import {
  Simple,
  Card,
  Collection,
  List,
  TypeOverride,
  Table,
  Image,
  Media,
  Suggestion,
  HtmlResponse,
  Expected,
<<<<<<< HEAD
  CollectionBrowse,
=======
  Order,
  PresentationOptions,
  OrderOptions,
  PaymentParameters,
  CollectionBrowse,
  OrderUpdate,
  SkuId,
>>>>>>> e1375234
} from './core/Interfaces';
import { GoogleAction } from './core/GoogleAction';
import { AskOutput, Handler, TellOutput } from 'jovo-core';
import { MediaResponse } from './modules/MediaResponse';
export { GoogleAssistant, Config } from './GoogleAssistant';
export { GoogleAssistantTestSuite, Suggestion, Expected } from './core/Interfaces';
import { NextScene } from './core/Interfaces';
import { Prompt } from './core/Interfaces';
import { Transaction } from './modules/Transaction';
export * from './core/Interfaces';
export * from './services/PushNotificationsApi';
export * from './visuals/BasicCard';
export { GoogleAction } from './core/GoogleAction';
declare module 'jovo-core/dist/src/core/Jovo' {
  interface Jovo {
    $googleAction?: GoogleAction;

    /**
     * Returns googleAction instance
     * @returns {GoogleAction}
     */
    googleAction(): GoogleAction;

    /**
     * Type of platform is Google Action
     * @public
     * @return {boolean} isGoogleAction
     */
    isGoogleAction(): boolean;
  }
}

declare module 'jovo-core/dist/src/core/BaseApp' {
  /**
   * Sets google-assistant-conv handlers
   * @deprecated use this.setPlatformHandler('GoogleAssistant', ...handler) instead
   * @public
   * @param {*} handler
   */
  interface BaseApp {
    setGoogleAssistantHandler(...handler: Handler[]): this;
  }
}

declare module './core/GoogleAction' {
  interface GoogleAction {
    addFirstSimple(firstSimple: Simple): this;
    addLastSimple(lastSimple: Simple): this;
    addCard(card: Card): this;
    addBasicCard(basicCard: Card): this;
    addImage(image: Image): this;
    addImageCard(imageCard: Image): this;
    addTable(table: Table): this;
    addList(list: List): this;
    addCollection(collection: Collection): this;
    addCollectionBrowse(collectionBrowse: CollectionBrowse): this;

    addTypeOverrides(typeOverrides: TypeOverride[]): this;
    setTypeOverrides(typeOverrides: TypeOverride[]): this;

    showBasicCard(basicCard: Card): this;
  }
}

declare module 'jovo-core/dist/src/Interfaces' {
  interface Output {
    GoogleAssistant: {
      tell?: TellOutput;
      ask?: AskOutput;
      firstSimple?: Simple;
      lastSimple?: Simple;
      card?: Card;
      image?: Image;
      table?: Table;
      list?: List;
      collection?: Collection;
      collectionBrowse?: CollectionBrowse;
      typeOverrides?: TypeOverride[];
      media?: Media;
      suggestions?: Suggestion[];
      nextScene?: NextScene;
      prompt?: Prompt;
      htmlResponse?: HtmlResponse;
      askPrompt?: {
        prompt: Prompt;
        reprompts?: Prompt[];
      };
      expected?: Expected;

      TransactionRequirementsCheck?: {};
      TransactionOrder?: {
        order: Order;
        presentationOptions?: PresentationOptions;
        orderOptions?: OrderOptions;
        paymentParameters?: PaymentParameters;
      };
      TransactionOrderUpdate?: {
        orderUpdate: OrderUpdate;
      };
      TransactionDigitalPurchaseRequirementsCheck?: {};
      AskForDeliveryAddress?: {
        reason: string;
      };
      CompletePurchase?: {
        skuId: SkuId;
      };
    };
  }
}

declare module './core/GoogleAction' {
  interface GoogleAction {
    htmlResponse(obj: HtmlResponse): this;
  }
}

declare module './core/GoogleAction' {
  interface GoogleAction {
    $audioPlayer?: MediaResponse;
    $mediaResponse?: MediaResponse;

    audioPlayer(): MediaResponse | undefined;
    mediaResponse(): MediaResponse | undefined;
  }
}

declare module './core/GoogleAction' {
  interface GoogleAction {
    $transaction?: Transaction;
  }
}<|MERGE_RESOLUTION|>--- conflicted
+++ resolved
@@ -10,9 +10,6 @@
   Suggestion,
   HtmlResponse,
   Expected,
-<<<<<<< HEAD
-  CollectionBrowse,
-=======
   Order,
   PresentationOptions,
   OrderOptions,
@@ -20,7 +17,6 @@
   CollectionBrowse,
   OrderUpdate,
   SkuId,
->>>>>>> e1375234
 } from './core/Interfaces';
 import { GoogleAction } from './core/GoogleAction';
 import { AskOutput, Handler, TellOutput } from 'jovo-core';
