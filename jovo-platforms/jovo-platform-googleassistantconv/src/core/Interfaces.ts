import { SpeechBuilder, TestSuite } from 'jovo-core';
import { GoogleAssistantRequestBuilder } from './GoogleAssistantRequestBuilder';
import { GoogleAssistantResponseBuilder } from './GoogleAssistantResponseBuilder';

export type SlotFillingStatus =
  | 'UNSPECIFIED'
  | 'INITIALIZED'
  | 'COLLECTING'
  | 'FINALIZING'
  | 'FINAL';
export type SlotMode = 'MODE_UNSPECIFIED' | 'OPTIONAL' | 'REQUIRED';
export type SlotStatus = 'SLOT_UNSPECIFIED' | 'EMPTY' | 'INVALID' | 'FILLED';
export type HorizontalAlignment = 'UNSPECIFIED' | 'LEADING' | 'CENTER' | 'TRAILING';
export type ImageFill = 'UNSPECIFIED' | 'GRAY' | 'WHITE' | 'CROPPED';
export type UrlHint = 'LINK_UNSPECIFIED' | 'AMP';
export type MediaType = 'MEDIA_TYPE_UNSPECIFIED' | 'AUDIO' | 'MEDIA_STATUS_ACK';
export type OptionalMediaControls =
  | 'OPTIONAL_MEDIA_CONTROLS_UNSPECIFIED'
  | 'PAUSED'
  | 'STOPPED'
  | 'NEXT'
  | 'PREVIOUS';
export type TypeOverrideMode = 'TYPE_UNSPECIFIED' | 'TYPE_REPLACE' | 'TYPE_MERGE';
export type Capability =
  | 'UNSPECIFIED'
  | 'SPEECH'
  | 'RICH_RESPONSE'
  | 'LONG_FORM_AUDIO'
  | 'INTERACTIVE_CANVAS'
  | 'WEB_LINK'
  | 'HOME_STORAGE';
export type AccountLinkingStatus = 'ACCOUNT_LINKING_STATUS_UNSPECIFIED' | 'NOT_LINKED' | 'LINKED';
export type UserVerificationStatus = 'USER_VERIFICATION_STATUS_UNSPECIFIED' | 'GUEST' | 'VERIFIED';
export type SkuType = 'SKU_TYPE_UNSPECIFIED' | 'SKU_TYPE_IN_APP' | 'SKU_TYPE_SUBSCRIPTION' | 'APP';
export type UrlTypeHint = 'URL_TYPE_HINT_UNSPECIFIED' | 'AMP_CONTENT';
export type Type =
  | 'TYPE_UNSPECIFIED'
  | 'VIEW_DETAILS'
  | 'MODIFY'
  | 'CANCEL'
  | 'RETURN'
  | 'EXCHANGE'
  | 'REORDER'
  | 'REVIEW'
  | 'CUSTOMER_SERVICE'
  | 'FIX_ISSUE'
  | 'DIRECTION';

export type PaymentMethodStatusType =
  | 'STATUS_UNSPECIFIED'
  | 'STATUS_OK'
  | 'STATUS_REQUIRE_FIX'
  | 'STATUS_INAPPLICABLE';

export type PaymentType =
  | 'PAYMENT_TYPE_UNSPECIFIED'
  | 'PAYMENT_CARD'
  | 'BANK'
  | 'LOYALTY_PROGRAM'
  | 'CASH'
  | 'GIFT_CARD'
  | 'WALLET';

export type PaymentMethodProvenance =
  | 'PAYMENT_METHOD_PROVENANCE_UNSPECIFIED'
  | 'PAYMENT_METHOD_PROVENANCE_GOOGLE'
  | 'PAYMENT_METHOD_PROVENANCE_MERCHANT';

export type PresentationRequirement =
  | 'REQUIREMENT_UNSPECIFIED'
  | 'REQUIREMENT_OPTIONAL'
  | 'REQUIREMENT_REQUIRED';

export type PurchaseStatus =
  | 'PURCHASE_STATUS_UNSPECIFIED'
  | 'READY_FOR_PICKUP'
  | 'SHIPPED'
  | 'DELIVERED'
  | 'OUT_OF_STOCK'
  | 'IN_PREPARATION'
  | 'CREATED'
  | 'CONFIRMED'
  | 'REJECTED'
  | 'RETURNED'
  | 'CANCELLED'
  | 'CHANGE_REQUESTED';
export type PurchaseType =
  | 'PURCHASE_TYPE_UNSPECIFIED'
  | 'RETAIL'
  | 'FOOD'
  | 'GROCERY'
  | 'MOBILE_RECHARGE';
export type Unit = 'UNIT_UNSPECIFIED' | 'MILLIGRAM' | 'GRAM' | 'KILOGRAM' | 'OUNCE' | 'POUND';

export type CompletePurchaseType =
  | 'PURCHASE_STATUS_OK'
  | 'PURCHASE_STATUS_ALREADY_OWNED'
  | 'PURCHASE_STATUS_ITEM_UNAVAILABLE'
  | 'PURCHASE_STATUS_ITEM_CHANGE_REQUESTED'
  | 'PURCHASE_STATUS_USER_CANCELLED'
  | 'PURCHASE_STATUS_ERROR'
  | 'PURCHASE_STATUS_UNSPECIFIED';

export type FulfillmentType = 'TYPE_UNSPECIFIED' | 'DELIVERY' | 'PICKUP';
export type PickupType = 'UNSPECIFIED' | 'INSTORE' | 'CURBSIDE';
export type CurbsideFulfillmentType = 'UNSPECIFIED' | 'VEHICLE_DETAIL';
export type CheckInType = 'CHECK_IN_TYPE_UNSPECIFIED' | 'EMAIL' | 'SMS';

export type ReservationStatus =
  | 'RESERVATION_STATUS_UNSPECIFIED'
  | 'PENDING'
  | 'CONFIRMED'
  | 'CANCELLED'
  | 'FULFILLED'
  | 'CHANGE_REQUESTED'
  | 'REJECTED';
export type ReservationType = 'RESERVATION_TYPE_UNSPECIFIED' | 'RESTAURANT' | 'HAIRDRESSER';

export type State = 'STATE_UNSPECIFIED' | 'ESTIMATE' | 'ACTUAL';
export type MoneyType =
  | 'TYPE_UNSPECIFIED'
  | 'REGULAR'
  | 'DISCOUNT'
  | 'TAX'
  | 'DELIVERY'
  | 'SUBTOTAL'
  | 'FEE'
  | 'GRATUITY'
  | 'TOTAL';

export type PurchaseLocationType = 'UNSPECIFIED_LOCATION' | 'ONLINE_PURCHASE' | 'INSTORE_PURCHASE';
export type ErrorType =
  | 'ERROR_TYPE_UNSPECIFIED'
  | 'NOT_FOUND'
  | 'INVALID'
  | 'AVAILABILITY_CHANGED'
  | 'PRICE_CHANGED'
  | 'INCORRECT_PRICE'
  | 'REQUIREMENTS_NOT_MET'
  | 'TOO_LATE'
  | 'NO_CAPACITY'
  | 'NO_COURIER_AVAILABLE'
  | 'INELIGIBLE'
  | 'OUT_OF_SERVICE_AREA'
  | 'CLOSED'
  | 'PROMO_NOT_APPLICABLE'
  | 'PROMO_NOT_RECOGNIZED'
  | 'PROMO_EXPIRED'
  | 'PROMO_USER_INELIGIBLE'
  | 'PROMO_ORDER_INELIGIBLE'
  | 'UNAVAILABLE_SLOT'
  | 'FAILED_PRECONDITION'
  | 'PAYMENT_DECLINED'
  | 'MERCHANT_UNREACHABLE'
  | 'ACCOUNT_LINKING_FAILED';

export type TransactionDecisionType =
  | 'ORDER_ACCEPTED'
  | 'ORDER_REJECTED'
  | 'CART_CHANGE_REQUESTED'
  | 'USER_CANNOT_TRANSACT';

export type TransactionDeliveryAddressUserDecisionType = 'ACCEPTED' | 'REJECTED' | string;

export type EventType = 'EVENT_TYPE_UNKNOWN' | 'MOVIE' | 'CONCERT' | 'SPORTS';
export type PermissionStatus = 'PERMISSION_DENIED' | 'PERMISSION_GRANTED' | 'ALREADY_GRANTED';

export type CharacterType = 'TYPE_UNKNOWN' | 'ACTOR' | 'PERFORMER' | 'DIRECTOR' | 'ORGANIZER';

export interface GoogleAssistantTestSuite
  extends TestSuite<GoogleAssistantRequestBuilder, GoogleAssistantResponseBuilder> {}

export interface MerchantUnitMeasure {
  measure: number;
  unit: Unit;
}

export interface Params {
  // tslint:disable-next-line:no-any
  [key: string]: any;
}

export interface Handler {
  name?: string;
}
export interface Intent {
  name: string;
  params: Record<string, IntentParameterValue>;
  query?: string;
}

export interface IntentParameterValue {
  original: string;
  resolved:
    | string
    | PermissionResult
    | TransactionRequirementsCheckResult
    | TransactionDecisionResult
    | TransactionDeliveryAddressResult
    | TransactionDigitalPurchaseCheckResult
    | TransactionDigitalPurchaseCompleteResult;
}

export interface PermissionResult {
  'permissionStatus': PermissionStatus;
  '@type': string;
  'grantedPermissions': string[];
  'additionalUserData': {
    updateUserId: string;
  };
}

export interface TransactionRequirementsCheckResult {
  '@type': 'type.googleapis.com/google.actions.transactions.v3.TransactionRequirementsCheckResult';
  'resultType': RequirementsCheckResultType;
}

export interface TransactionDecisionResult {
  '@type': 'type.googleapis.com/google.actions.transactions.v3.TransactionDecisionValue';
  'transactionDecision': TransactionDecisionType;
  'order': Order;
}

export interface TransactionDeliveryAddressResult {
  '@type': 'type.googleapis.com/google.actions.v2.DeliveryAddressValue';
  'userDecision': TransactionDeliveryAddressUserDecisionType;
  'location': Location;
}

export interface TransactionDigitalPurchaseCheckResult {
  '@type': 'type.googleapis.com/google.actions.transactions.v3.DigitalPurchaseCheckResult';
  'resultType': DigitalPurchaseCheckResultType;
}

export interface TransactionDigitalPurchaseCompleteResult {
  purchaseStatus: CompletePurchaseType;
}

export interface SkuId {
  skuType: SkuType;
  id: string;
  packageName: string;
}

export interface Sku {
  title: string;
  description: string;
  skuId: SkuId;
  formattedPrice: string;
  price: Money;
}

export enum GoogleAssistantDeviceName {
  GOOGLE_ASSISTANT_SPEAKER = 'GOOGLE_ASSISTANT_SPEAKER',
  GOOGLE_ASSISTANT_PHONE = 'GOOGLE_ASSISTANT_PHONE',
  GOOGLE_ASSISTANT_SMARTDISPLAY = 'GOOGLE_ASSISTANT_SMARTDISPLAY',
}
export interface Simple {
  speech?: string;
  text?: string;
}

export interface Image {
  url: string;
  alt: string;
  height?: number;
  width?: number;
}
export interface OpenUrl {
  url: string;
  hint: UrlHint;
}

export interface Link {
  name: string;
  open: OpenUrl;
}
export interface Card {
  title: string;
  subtitle?: string;
  text: string; // required, unless image is present
  image?: Image;
  imageFill?: ImageFill;
  button?: Link;
}

export interface TableColumn {
  header: string;
  align?: HorizontalAlignment;
}

export interface TableCell {
  text: string;
}

export interface TableRow {
  cells: TableCell[];
  divider?: boolean;
}

export interface Table {
  title: string;
  subtitle?: string;
  image?: Image;
  columns: TableColumn[];
  rows: TableRow[];
  button?: Link;
}

export interface MediaImage {
  large?: Image;
  icon?: Image;
}
export interface MediaObject {
  name: string;
  description: string;
  url: string;
  image?: MediaImage;
}

export interface Media {
  mediaType: MediaType;
  mediaObjects: MediaObject[];
  startOffset?: string; // Example: "3.5s".
  optionalMediaControls?: OptionalMediaControls[];
}

export interface ExpectedPhrase {
  phrase: string;
  alternativePhrases: string[];
}

export interface ContinuousMatchConfig {
  expectedPhrases: ExpectedPhrase[];
  durationSeconds: number;
}

export interface Canvas {
  url: string;
  // tslint:disable-next-line:no-any
  data: any;
  suppressMic?: boolean;
}

export interface CollectionItem {
  key: string;
}
export interface Collection {
  title?: string;
  subtitle?: string;
  items?: CollectionItem[]; // min 2, max 10
  imageFill?: ImageFill;
}

export interface CollectionBrowseItem {
  title: string;
  description?: string;
  footer?: string;
  image?: Image;
  openUriAction: OpenUrl;
}

export interface CollectionBrowse {
  items?: CollectionBrowseItem[]; // min 2, max 10
  imageFill?: ImageFill;
}

export interface Content {
  // can only be one of the following
  card?: Card;
  image?: Image;
  table?: Table;
  media?: Media;
  canvas?: Canvas;
  collection?: Collection;
  list?: List;
}
export interface ListItem {
  key: string;
}
export interface List {
  title?: string;
  subtitle?: string;
  items?: ListItem[]; // min 2, max 30
}
export interface Suggestion {
  title: string;
}

export interface Prompt {
  append?: boolean; // deprecated
  override?: boolean;
  firstSimple?: Simple;
  content?: Content;
  lastSimple?: Simple;
  suggestions?: Suggestion[];
  link?: Link;
  canvas?: Canvas;
  orderUpdate?: OrderUpdate;
}

export interface Slot {
  mode: SlotMode;
  status: SlotStatus;
  // tslint:disable-next-line:no-any
  value: any;
  updated: boolean;
  prompt?: Prompt;
}

export interface NextScene {
  name: string;
}

export interface Scene {
  name: string;
  slotFillingStatus: SlotFillingStatus;
  slots: Record<string, Slot>;
  next: NextScene;
}

export interface EntryDisplay {
  title: string;
  description?: string;
  image?: Image;
  footer?: string;
  openUrl?: OpenUrl;
}

export interface Entry {
  name: string;
  synonyms: string[];
  display?: EntryDisplay;
}

export interface SynonymType {
  entries: Entry[];
}

export interface TypeOverride {
  name: string;
  mode: TypeOverrideMode;
  synonym: SynonymType;
}

export interface Session {
  id: string;
  params: Params;
  typeOverrides?: TypeOverride[];
  languageCode?: string;
}
export interface Home {
  params: Params;
}

export interface Device {
  capabilities: Capability[];
}
export interface Expected {
  speech: string[];
  languageCode: string;
}

export interface MediaContext {
  progress: string; // Example: "3.5s
}
export interface User {
  locale: string;
  params: Params;
  accountLinkingStatus: AccountLinkingStatus;
  verificationStatus: UserVerificationStatus;
  lastSeenTime: string;
  engagement?: Engagement;
  packageEntitlements?: PackageEntitlement[];
}

export interface Engagement {
  pushNotificationIntents?: IntentSubscription[];
  dailyUpdateIntents?: IntentSubscription[];
}
export interface IntentSubscription {
  intent: string;
  contentTitle: string;
}

export interface PackageEntitlement {
  packageName: string;
  entitlements: Entitlement[];
}

export interface Entitlement {
  sku: string;
  skuType: SkuType;
  inAppDetails: SignedData;
}

export interface SignedData {
  // tslint:disable-next-line:no-any
  inAppPurchaseData: any;
  inAppDataSignature: string;
}
export interface Context {
  media: MediaContext;
}

export interface UpdateMask {
  paths: string[];
}

export interface OrderUpdate {
  type?: string;
  reason?: string;
  order: Order;
  updateMask: UpdateMask | string;
  userNotification?: UserNotification;
}
export interface UserNotification {
  title: string;
  text: string;
}
export interface Order {
  googleOrderId?: string;
  merchantOrderId?: string;
  userVisibleOrderId?: string;
  userVisibleStateLabel?: string;

  buyerInfo?: UserInfo;
  image?: Image;
  createTime?: string;
  lastUpdateTime?: string;
  transactionMerchant?: Merchant;
  contents?: Contents;
  priceAttributes?: PriceAttribute[];
  followUpActions?: Action[];
  paymentData?: PaymentData;
  termsOfServiceUrl?: string;
  note?: string;
  promotions?: Promotion[];
  disclosures?: Disclosure[];

  // purchase OR ticket
  purchase?: PurchaseOrderExtension;
  ticket?: TicketOrderExtension;
}
export interface TicketOrderExtension {
  ticketEvent: TicketEvent;
}
export interface TicketEvent {
  type: EventType;
  name: string;
  description: string;
  url: string;
  location: Location;
  eventCharacters: EventCharacter[];
  startDate: Time;
  endDate: Time;
  doorTime: Time;
}

export interface EventCharacter {
  type: CharacterType;
  name: string;
  image: Image;
}

export interface PurchaseOrderExtension {
  status?: PurchaseStatus;
  userVisibleStatusLabel?: string;
  type?: PurchaseType;
  returnsInfo?: PurchaseReturnsInfo;
  fulfillmentInfo?: PurchaseFulfillmentInfo;
  purchaseLocationType?: PurchaseLocationType;
  errors?: PurchaseError[];
}
export interface PurchaseError {
  type: ErrorType;
  description: string;
  entityId: string;
  updatedPrice: PriceAttribute;
  availableQuantity: number;
}
export interface Promotion {
  coupon: string;
}

export interface Contents {
  lineItems: LineItem[];
}

export interface PhoneNumber {
  e164PhoneNumber: string;
  extension: string;
  preferredDomesticCarrierCode: string;
}
export interface UserInfo {
  email: string;
  firstName: string;
  lastName: string;
  displayName: string;
  phoneNumbers?: PhoneNumber[];
}

export interface Merchant {
  id: string;
  name: string;
  image?: Image;
  phoneNumbers?: PhoneNumber[];
  address?: Location;
}

export interface LatLng {
  latitude: number;
  longitude: number;
}
export interface Location {
  coordinates?: LatLng;
  formattedAddress?: string;
  zipCode?: string;
  city?: string;
  postalAddress?: PostalAddress;
  name?: string;
  phoneNumber?: string;
  notes?: string;
  placeId?: string;
}

export interface PostalAddress {
  revision?: number;
  regionCode?: string;
  languageCode?: string;
  postalCode?: string;
  sortingCode?: string;
  administrativeArea?: string;
  locality?: string;
  sublocality?: string;
  addressLines?: string[];
  recipients?: string[];
  organization?: string;
}

export interface LineItem {
<<<<<<< HEAD
  id: string;
  name: string;
=======
  id?: string;
  name?: string;
>>>>>>> e1375234
  description?: string;
  provider?: Merchant;
  priceAttributes?: PriceAttribute[];
  followUpActions?: Action[];
  recipients?: UserInfo[];
  image?: Image;
  notes?: string[];
  disclosures?: Disclosure[];
  // purchase OR reservation
  purchase?: PurchaseItemExtension;
  reservation?: ReservationItemExtension;
}

export interface PriceAttribute {
  type: MoneyType;
  name: string;
  id: string;
  state: State;
  taxIncluded: boolean;
  amount?: Money;
  amountMillipercentage?: number;
}
export interface Money {
  currencyCode: string; //  ISO 4217
  amountInMicros: string; // 2990000 for $2.99
}

export interface Action {
  type?: Type;
  title?: string;
  openUrlAction?: OpenUrlAction;
  actionMetadata?: ActionMetadata;
}
export interface VersionFilter {
  minVersion: number;
  maxVersion: number;
}
export interface AndroidApp {
  packageName: string;
  versions: VersionFilter[];
}

export interface OpenUrlAction {
  url?: string;
  androidApp?: AndroidApp;
  urlTypeHint?: UrlTypeHint;
}

export interface ActionMetadata {
  expireTime: string;
}

export interface PaymentData {
  paymentResult?: PaymentResult;
  paymentInfo?: PaymentInfo;
}

export interface PaymentResult {
  googlePaymentData?: string;
  // OR
  merchantPaymentMethodId?: string;
}

export interface PaymentInfo {
  paymentMethodDisplayInfo?: PaymentMethodDisplayInfo;
  paymentMethodProvenance?: PaymentMethodProvenance;
}

export interface Disclosure {
  title: string;
  disclosureText: DisclosureText;
  presentationOptions: DisclosurePresentationOptions;
}

export interface DisclosureText {
  template: string;
  textLinks: TextLink[];
}

export interface TextLink {
  displayText: string;
  url: string;
}

export interface DisclosurePresentationOptions {
  presentationRequirement: PresentationRequirement;
  initiallyExpanded: boolean;
}

export interface PurchaseItemExtension {
  status: PurchaseStatus;
  userVisibleStatusLabel: string;
  type: PurchaseType;
  quantity: number;
  unitMeasure: MerchantUnitMeasure;
  returnsInfo: PurchaseReturnsInfo;
  fulfillmentInfo: PurchaseFulfillmentInfo;
  itemOptions: ItemOption[];
  extension: {
    '@type': string;
    [key: string]: any; // tslint:disable-line
  };
  productDetails: ProductDetails;
}

export interface PurchaseReturnsInfo {
  isReturnable: boolean;
  daysToReturn: number;
  policyUrl: string;
}

export interface PurchaseFulfillmentInfo {
  id: string;
  fulfillmentType: FulfillmentType;

  expectedFulfillmentTime: Time;
  expectedPreparationTime: Time;
  location: Location;
  expireTime: string;
  price: PriceAttribute;
  fulfillmentContact: UserInfo;
  shippingMethodName: string;
  storeCode: string;
  pickupInfo: PickupInfo;
}

export interface Time {
  timeIso8601: string;
}

export interface PickupInfo {
  pickupType: PickupType;
  curbsideInfo: CurbsideInfo;
  checkInInfo: CheckInInfo;
}

export interface CurbsideInfo {
  curbsideFulfillmentType: CurbsideFulfillmentType;
  userVehicle: Vehicle;
}

export interface Vehicle {
  make: string;
  model: string;
  licensePlate: string;
  colorName: string;
  image: Image;
}

export interface CheckInInfo {
  checkInType: CheckInType;
}

export interface ItemOption {
  id: string;
  name: string;
  prices: PriceAttribute[];
  note: string;
  quantity: number;
  productId: string;
  subOptions: ItemOption[];
}

export interface ProductDetails {
  productId: string;
  gtin: string;
  plu: string;
  productType: string;
  productAttributes: {
    [key: string]: string;
  };
}

export interface ReservationItemExtension {
<<<<<<< HEAD
  status: ReservationStatus;
  userVisibleStatusLabel: string;
  type: ReservationType;
  reservationTime: Time;
  userAcceptableTimeRange: Time;
  confirmationCode?: string;
  partySize: number;
=======
  status?: ReservationStatus;
  userVisibleStatusLabel?: string;
  type?: ReservationType;
  reservationTime?: Time;
  userAcceptableTimeRange?: Time;
  confirmationCode?: string;
  partySize?: number;
>>>>>>> e1375234
  staffFacilitators?: StaffFacilitator[];
  location?: Location;
}

export interface StaffFacilitator {
  name: string;
  image?: Image;
}

export interface PresentationOptions {
  actionDisplayName: string;
}

export interface OrderOptions {
  requestDeliveryAddress?: boolean;
  userInfoOptions?: {
    userInfoProperties: string[];
  };
}

export interface PaymentParameters {
<<<<<<< HEAD
  merchantPaymentOption: MerchantPaymentOption;
}

export interface MerchantPaymentOption {
  defaultMerchantPaymentMethodId?: string;
  managePaymentMethodUrl?: string;
  merchantPaymentMethod?: MerchantPaymentMethod[];
}

export interface MerchantPaymentMethod {
  paymentMethodDisplayInfo: PaymentMethodDisplayInfo;
}

export interface PaymentMethodDisplayInfo {
  paymentMethodDisplayName?: string;
  paymentType?: PaymentType;
  paymentMethodGroup?: string;
  paymentMethodId?: string;
  paymentMethodStatus?: PaymentMethodStatus;
}

export interface PaymentMethodStatus {
  status: 'STATUS_OK'; // TODO: what else ?
  statusMessage: string;
}

export type RequirementsCheckResult =
=======
  merchantPaymentOption?: MerchantPaymentOption;
  googlePaymentOption?: GooglePaymentOption;
}

export interface GooglePaymentOption {
  facilitationSpec: string;
}

export interface MerchantPaymentOption {
  defaultMerchantPaymentMethodId?: string;
  managePaymentMethodUrl?: string;
  merchantPaymentMethod?: MerchantPaymentMethod[];
}

export interface MerchantPaymentMethod {
  paymentMethodGroup?: string;
  paymentMethodId?: string;
  paymentMethodDisplayInfo?: PaymentMethodDisplayInfo;
  paymentMethodStatus?: PaymentMethodStatus;
}
export interface PaymentMethodStatus {
  status: PaymentMethodStatusType;
  statusMessage: string;
}

export interface PaymentMethodDisplayInfo {
  paymentType?: PaymentType;
  paymentMethodVoiceName?: string;
  paymentMethodDisplayName?: string;
}

export type RequirementsCheckResultType =
>>>>>>> e1375234
  | 'USER_ACTION_REQUIRED'
  | 'OK'
  | 'CAN_TRANSACT'
  | 'ASSISTANT_SURFACE_NOT_SUPPORTED'
  | 'REGION_NOT_SUPPORTED';
<<<<<<< HEAD
=======

export type DigitalPurchaseCheckResultType = 'CAN_PURCHASE' | 'CANNOT_PURCHASE' | string;

>>>>>>> e1375234
export interface Reservation extends Order {}
export enum EnumGoogleAssistantRequestType {
  ON_PERMISSION = 'ON_PERMISSION',
  ON_SIGN_IN = 'ON_SIGN_IN',
  ON_CONFIRMATION = 'ON_CONFIRMATION',
  ON_DATETIME = 'ON_DATETIME',
  ON_PLACE = 'ON_PLACE',
  ON_HEALTH_CHECK = 'ON_HEALTH_CHECK',
  ON_NEW_SURFACE = 'ON_NEW_SURFACE',

  ON_NOINPUT1 = 'ON_NOINPUT1',
  ON_NOINPUT2 = 'ON_NOINPUT2',
  ON_NOINPUTFINAL = 'ON_NOINPUTFINAL',
  ON_NOMATCH1 = 'ON_NOMATCH1',
  ON_NOMATCH2 = 'ON_NOMATCH2',
  ON_NOMATCHFINAL = 'ON_NOMATCHFINAL',

  ON_SCENE = 'ON_SCENE',
}
export type Reprompt = string | SpeechBuilder;

export interface ConversationalSession {
  new?: boolean;
  createdAt?: string;
  // tslint:disable-next-line:no-any
  reprompts?: any;
}

export interface HtmlResponse {
  url?: string;
  // tslint:disable-next-line:no-any
  data?: Record<string, any>;
  suppressMic?: boolean;
}<|MERGE_RESOLUTION|>--- conflicted
+++ resolved
@@ -639,13 +639,8 @@
 }
 
 export interface LineItem {
-<<<<<<< HEAD
-  id: string;
-  name: string;
-=======
   id?: string;
   name?: string;
->>>>>>> e1375234
   description?: string;
   provider?: Merchant;
   priceAttributes?: PriceAttribute[];
@@ -820,15 +815,6 @@
 }
 
 export interface ReservationItemExtension {
-<<<<<<< HEAD
-  status: ReservationStatus;
-  userVisibleStatusLabel: string;
-  type: ReservationType;
-  reservationTime: Time;
-  userAcceptableTimeRange: Time;
-  confirmationCode?: string;
-  partySize: number;
-=======
   status?: ReservationStatus;
   userVisibleStatusLabel?: string;
   type?: ReservationType;
@@ -836,7 +822,6 @@
   userAcceptableTimeRange?: Time;
   confirmationCode?: string;
   partySize?: number;
->>>>>>> e1375234
   staffFacilitators?: StaffFacilitator[];
   location?: Location;
 }
@@ -858,35 +843,6 @@
 }
 
 export interface PaymentParameters {
-<<<<<<< HEAD
-  merchantPaymentOption: MerchantPaymentOption;
-}
-
-export interface MerchantPaymentOption {
-  defaultMerchantPaymentMethodId?: string;
-  managePaymentMethodUrl?: string;
-  merchantPaymentMethod?: MerchantPaymentMethod[];
-}
-
-export interface MerchantPaymentMethod {
-  paymentMethodDisplayInfo: PaymentMethodDisplayInfo;
-}
-
-export interface PaymentMethodDisplayInfo {
-  paymentMethodDisplayName?: string;
-  paymentType?: PaymentType;
-  paymentMethodGroup?: string;
-  paymentMethodId?: string;
-  paymentMethodStatus?: PaymentMethodStatus;
-}
-
-export interface PaymentMethodStatus {
-  status: 'STATUS_OK'; // TODO: what else ?
-  statusMessage: string;
-}
-
-export type RequirementsCheckResult =
-=======
   merchantPaymentOption?: MerchantPaymentOption;
   googlePaymentOption?: GooglePaymentOption;
 }
@@ -919,18 +875,14 @@
 }
 
 export type RequirementsCheckResultType =
->>>>>>> e1375234
   | 'USER_ACTION_REQUIRED'
   | 'OK'
   | 'CAN_TRANSACT'
   | 'ASSISTANT_SURFACE_NOT_SUPPORTED'
   | 'REGION_NOT_SUPPORTED';
-<<<<<<< HEAD
-=======
 
 export type DigitalPurchaseCheckResultType = 'CAN_PURCHASE' | 'CANNOT_PURCHASE' | string;
 
->>>>>>> e1375234
 export interface Reservation extends Order {}
 export enum EnumGoogleAssistantRequestType {
   ON_PERMISSION = 'ON_PERMISSION',
