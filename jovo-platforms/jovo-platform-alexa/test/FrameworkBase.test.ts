import {
  LogLevel,
  HandleRequest,
  JovoRequest,
  TestSuite,
  SessionConstants,
  EnumRequestType,
  Jovo,
} from 'jovo-core';
import { App, ExpressJS } from 'jovo-framework';
import { Alexa } from '../src';
import _set = require('lodash.set');

process.env.NODE_ENV = 'UNIT_TEST';
let app: App;
let t: TestSuite;
jest.setTimeout(550);
const delay = (ms: number) => {
  return new Promise((r) => setTimeout(r, ms));
};

beforeEach(() => {
  app = new App();
  const alexa = new Alexa();
  app.use(alexa);
  t = alexa.makeTestSuite();
});

describe('test request types', () => {
  test('test launch', async (done) => {
    app.setHandler({
      LAUNCH() {},
    });

    const launchRequest: JovoRequest = await t.requestBuilder.launch();
    app.handle(ExpressJS.dummyRequest(launchRequest));

    app.on('response', (handleRequest: HandleRequest) => {
      expect(handleRequest.jovo!.$type.type).toBe(EnumRequestType.LAUNCH);
      done();
    });
  });

  test('test intent', async (done) => {
    app.setHandler({
      HelloWorldIntent() {},
    });

    const request: JovoRequest = await t.requestBuilder.intent('HelloWorldIntent', {});
    app.handle(ExpressJS.dummyRequest(request));

    app.on('response', (handleRequest: HandleRequest) => {
      expect(handleRequest.jovo!.$type.type).toBe(EnumRequestType.INTENT);
      done();
    });
  });

  test('test end', async (done) => {
    app.setHandler({
      END() {},
    });

    const request: JovoRequest = await t.requestBuilder.end();
    app.handle(ExpressJS.dummyRequest(request));

    app.on('response', (handleRequest: HandleRequest) => {
      expect(handleRequest.jovo!.$type.type).toBe(EnumRequestType.END);
      done();
    });
  });

  test('test end global', async (done) => {
    app.setHandler({
      END() {
        done();
      },
    });

    const request: JovoRequest = await t.requestBuilder.end();
    request.setState('State');
    app.handle(ExpressJS.dummyRequest(request));
  });

  test('test end in state', async (done) => {
    app.setHandler({
      State: {
        END() {
          done();
        },
      },
    });

    const request: JovoRequest = await t.requestBuilder.end();
    request.setState('State');
    app.handle(ExpressJS.dummyRequest(request));
  });

  test('test end in multilevel state', async (done) => {
    app.setHandler({
      State1: {
        State2: {
          END() {
            done();
          },
        },
      },
    });

    const request: JovoRequest = await t.requestBuilder.end();
    request.setState('State1.State2');
    app.handle(ExpressJS.dummyRequest(request));
  });
  test('test end without end', async (done) => {
    app.setHandler({});

    const request: JovoRequest = await t.requestBuilder.end();
    request.setState('State1.State2');
    app.handle(ExpressJS.dummyRequest(request));

    app.on('response', (handleRequest: HandleRequest) => {
      expect(handleRequest.jovo!.$type.type).toBe(EnumRequestType.END);
      done();
    });
  });

  test('test end (with state) in global ', async (done) => {
    app.setHandler({
      State1: {},
      END() {
        done();
      },
    });

    const request: JovoRequest = await t.requestBuilder.end();
    request.setState('State1');
    app.handle(ExpressJS.dummyRequest(request));
  });
});

describe('test tell', () => {
  test('tell plain text', async (done) => {
    app.setHandler({
      LAUNCH() {
        this.tell('Hello World!');
      },
    });

    const launchRequest: JovoRequest = await t.requestBuilder.launch();
    app.handle(ExpressJS.dummyRequest(launchRequest));

    app.on('response', (handleRequest: HandleRequest) => {
      expect(handleRequest.jovo!.$response!.isTell('Hello World!')).toBe(true);
      done();
    });
  });

  test('tell speechbuilder', async (done) => {
    app.setHandler({
      LAUNCH() {
        this.$speech.addText('Hello World!');
        this.tell(this.$speech);
      },
    });

    const launchRequest: JovoRequest = await t.requestBuilder.launch();
    app.handle(ExpressJS.dummyRequest(launchRequest));

    app.on('response', (handleRequest: HandleRequest) => {
      expect(handleRequest.jovo!.$response!.isTell('Hello World!')).toBe(true);
      done();
    });
  });

  test('tell ssml', async (done) => {
    app.setHandler({
      LAUNCH() {
        this.tell('<speak>Hello <break time="100ms"/></speak>');
      },
    });

    const launchRequest: JovoRequest = await t.requestBuilder.launch();
    app.handle(ExpressJS.dummyRequest(launchRequest));

    app.on('response', (handleRequest: HandleRequest) => {
      expect(handleRequest.jovo!.$response!.isTell('Hello <break time="100ms"/>')).toBe(true);
      done();
    });
  });
});

describe('test ask', () => {
  test('ask plain text', async (done) => {
    app.setHandler({
      LAUNCH() {
        this.ask('Hello World!', 'Reprompt');
      },
    });

    const launchRequest: JovoRequest = await t.requestBuilder.launch();
    app.handle(ExpressJS.dummyRequest(launchRequest));

    app.on('response', (handleRequest: HandleRequest) => {
      expect(handleRequest.jovo!.$response!.isAsk('Hello World!', 'Reprompt')).toBe(true);
      done();
    });
  });

  test('ask speechbuilder', async (done) => {
    app.setHandler({
      LAUNCH() {
        this.$speech.addText('Hello World!');
        this.$reprompt.addText('Reprompt!');
        this.ask(this.$speech, this.$reprompt);
      },
    });

    const launchRequest: JovoRequest = await t.requestBuilder.launch();
    app.handle(ExpressJS.dummyRequest(launchRequest));

    app.on('response', (handleRequest: HandleRequest) => {
      expect(handleRequest.jovo!.$response!.isAsk('Hello World!', 'Reprompt!')).toBe(true);
      done();
    });
  });

  test('ask ssml', async (done) => {
    app.setHandler({
      LAUNCH() {
        this.ask(
          '<speak>Hello <break time="100ms"/></speak>',
          '<speak>Reprompt <break time="100ms"/></speak>',
        );
      },
    });

    const launchRequest: JovoRequest = await t.requestBuilder.launch();
    app.handle(ExpressJS.dummyRequest(launchRequest));

    app.on('response', (handleRequest: HandleRequest) => {
      expect(
        handleRequest.jovo!.$response!.isAsk(
          'Hello <break time="100ms"/>',
          'Reprompt <break time="100ms"/>',
        ),
      ).toBe(true);
      done();
    });
  });
});

describe('test $inputs', () => {
  test('test getInput, $inputs', async (done) => {
    app.setHandler({
      HelloWorldIntent() {
        expect(this.getInput('name')!.value).toBe('Joe');
        expect(this.$inputs!.name.value).toBe('Joe');
        done();
      },
    });

    const intentRequest: JovoRequest = await t.requestBuilder.intent('HelloWorldIntent', {
      name: 'Joe',
    });
    app.handle(ExpressJS.dummyRequest(intentRequest));
  });

  test('test mapInputs', async (done) => {
    app.setConfig({
      inputMap: {
        'given-name': 'name',
      },
    });
    app.setHandler({
      HelloWorldIntent() {
        expect(this.getInput('name')!.value).toBe('Joe');
        expect(this.$inputs!.name.value).toBe('Joe');
        done();
      },
    });

    const intentRequest: JovoRequest = await t.requestBuilder.intent('HelloWorldIntent', {
      'given-name': 'Joe',
    });
    app.handle(ExpressJS.dummyRequest(intentRequest));
  }, 100);
});

describe('test intentMap', () => {
<<<<<<< HEAD
    test('test intentMap', async (done) => {
        app.setConfig({
            intentMap: {
                'HelloWorldIntent': 'MappedHelloWorldIntent'
            }
        });
        app.setHandler({
            MappedHelloWorldIntent() {
                expect(true).toBe(true);
                done();
            }
        });

        const intentRequest: JovoRequest = await t.requestBuilder.intent('HelloWorldIntent', {});
        app.handle(ExpressJS.dummyRequest(intentRequest));
    }, 100);

    test('test intentMap with predefined handler path', async (done) => {
        app.setConfig({
            intentMap: {
                'Stop.Intent': 'END'
            }
        });
        app.setHandler({
            END() {
                expect(true).toBe(true);
                done();
            }
        });

        const intentRequest: JovoRequest = await t.requestBuilder.intent('Stop.Intent', {});
        app.handle(ExpressJS.dummyRequest(intentRequest));
    }, 100);
=======
  test('test inputMap', async (done) => {
    app.setConfig({
      intentMap: {
        HelloWorldIntent: 'MappedHelloWorldIntent',
      },
    });
    app.setHandler({
      MappedHelloWorldIntent() {
        expect(true).toBe(true);
        done();
      },
    });

    const intentRequest: JovoRequest = await t.requestBuilder.intent('HelloWorldIntent', {});
    app.handle(ExpressJS.dummyRequest(intentRequest));
  }, 100);

  test('test inputMap with predefined handler path', async (done) => {
    app.setConfig({
      intentMap: {
        'Stop.Intent': 'END',
      },
    });
    app.setHandler({
      END() {
        expect(true).toBe(true);
        done();
      },
    });

    const intentRequest: JovoRequest = await t.requestBuilder.intent('Stop.Intent', {});
    app.handle(ExpressJS.dummyRequest(intentRequest));
  }, 100);
>>>>>>> 1f7fedca
});

describe('test $data', () => {
  test('test different scopes', async (done) => {
    app.setHandler({
      LAUNCH() {
        this.$app.$data.appData = 'appData';
        this.$data.thisData = 'thisData';
        this.$session!.$data.sessionData = 'sessionData';
        this.toIntent('HelloWorldIntent');
      },
      HelloWorldIntent() {
        this.ask('foo', 'bar');
      },
    });

    const launchRequest: JovoRequest = await t.requestBuilder.launch();
    app.handle(ExpressJS.dummyRequest(launchRequest));

    app.on('response', (handleRequest: HandleRequest) => {
      expect(handleRequest.jovo!.$app.$data.appData).toBe('appData');
      expect(handleRequest.jovo!.$data.thisData).toBe('thisData');
      expect(handleRequest.jovo!.$response!.hasSessionAttribute('sessionData', 'sessionData')).toBe(
        true,
      );
      done();
    });
  });
});

describe('test state', () => {
  test('test getState', async (done) => {
    app.setHandler({
      TestState: {
        SessionIntent() {
          expect(this.getState()).toBe('TestState');
          done();
        },
      },
    });

    const intentRequest: JovoRequest = await t.requestBuilder.intent('SessionIntent', {});
    intentRequest.setSessionAttributes({
      [SessionConstants.STATE]: 'TestState',
    });
    app.handle(ExpressJS.dummyRequest(intentRequest));
  });

  test('test keep state', async (done) => {
    app.setHandler({
      TestState: {
        SessionIntent() {
          this.ask('Hello', 'World');
        },
      },
    });

    const intentRequest: JovoRequest = await t.requestBuilder.intent('SessionIntent', {});
    intentRequest.setSessionAttributes({
      [SessionConstants.STATE]: 'TestState',
    });
    app.handle(ExpressJS.dummyRequest(intentRequest));

    app.on('response', (handleRequest: HandleRequest) => {
      expect(
        handleRequest.jovo!.$response!.hasSessionAttribute(SessionConstants.STATE, 'TestState'),
      ).toBe(true);
      done();
    });
  });

  test('test removeState', async (done) => {
    app.setHandler({
      TestState: {
        SessionIntent() {
          this.removeState();
          this.ask('Hello', 'World');
        },
      },
    });

    const intentRequest: JovoRequest = await t.requestBuilder.intent('SessionIntent', {});
    intentRequest.setSessionAttributes({
      [SessionConstants.STATE]: 'TestState',
    });
    app.handle(ExpressJS.dummyRequest(intentRequest));

    app.on('response', (handleRequest: HandleRequest) => {
      expect(handleRequest.jovo!.$response!.hasSessionAttribute(SessionConstants.STATE)).toBe(
        false,
      );
      done();
    });
  });

  test('test setState', async (done) => {
    app.setHandler({
      TestState: {
        SessionIntent() {
          this.setState('AnotherTestState');
          this.ask('Hello', 'World');
        },
      },
    });

    const intentRequest: JovoRequest = await t.requestBuilder.intent('SessionIntent', {});
    intentRequest.setSessionAttributes({
      [SessionConstants.STATE]: 'TestState',
    });
    app.handle(ExpressJS.dummyRequest(intentRequest));

    app.on('response', (handleRequest: HandleRequest) => {
      expect(
        handleRequest.jovo!.$response!.hasSessionAttribute(
          SessionConstants.STATE,
          'AnotherTestState',
        ),
      ).toBe(true);
      done();
    });
  });
});

describe('test session attributes', () => {
  test('test get session', async (done) => {
    app.setHandler({
      SessionIntent() {
        expect(this.getSessionAttribute('sessionName1')).toBe('sessionValue1');
        expect(this.$session!.$data.sessionName2).toBe('sessionValue2');

        this.ask('Foo', 'Bar');
        done();
      },
    });

    const intentRequest: JovoRequest = await t.requestBuilder.intent('SessionIntent', {});
    intentRequest.setSessionAttributes({
      sessionName1: 'sessionValue1',
      sessionName2: 'sessionValue2',
    });
    app.handle(ExpressJS.dummyRequest(intentRequest));
  });

  test('test set session', async (done) => {
    app.setHandler({
      LAUNCH() {
        this.setSessionAttribute('sessionName1', 'sessionValue1');
        this.addSessionAttribute('sessionName2', 'sessionValue2');
        this.$session!.$data.sessionName3 = 'sessionValue3';
        this.ask('Foo', 'Bar');
      },
    });

    const launchRequest: JovoRequest = await t.requestBuilder.launch();
    app.handle(ExpressJS.dummyRequest(launchRequest));

    app.on('response', (handleRequest: HandleRequest) => {
      expect(
        handleRequest.jovo!.$response!.hasSessionAttribute('sessionName1', 'sessionValue1'),
      ).toBe(true);
      expect(
        handleRequest.jovo!.$response!.hasSessionAttribute('sessionName2', 'sessionValue2'),
      ).toBe(true);
      expect(
        handleRequest.jovo!.$response!.hasSessionAttribute('sessionName3', 'sessionValue3'),
      ).toBe(true);

      done();
    });
  });

  test('test setSessionAttributes', async (done) => {
    app.setHandler({
      LAUNCH() {
        this.setSessionAttributes({
          sessionName1: 'sessionValue1',
          sessionName2: 'sessionValue2',
          sessionName3: 'sessionValue3',
        });
        this.ask('Foo', 'Bar');
      },
    });

    const launchRequest: JovoRequest = await t.requestBuilder.launch();
    app.handle(ExpressJS.dummyRequest(launchRequest));

    app.on('response', (handleRequest: HandleRequest) => {
      expect(
        handleRequest.jovo!.$response!.hasSessionAttribute('sessionName1', 'sessionValue1'),
      ).toBe(true);
      expect(
        handleRequest.jovo!.$response!.hasSessionAttribute('sessionName2', 'sessionValue2'),
      ).toBe(true);
      expect(
        handleRequest.jovo!.$response!.hasSessionAttribute('sessionName3', 'sessionValue3'),
      ).toBe(true);
      done();
    });
  });
});

describe('test toIntent', () => {
  test('no return', async (done) => {
    app.setHandler({
      LAUNCH() {
        this.toIntent('HelloWorldIntent');
      },
      HelloWorldIntent() {
        this.tell('to intent');
      },
    });

    const launchRequest: JovoRequest = await t.requestBuilder.launch();
    app.handle(ExpressJS.dummyRequest(launchRequest));

    app.on('response', (handleRequest: HandleRequest) => {
      expect(handleRequest.jovo!.$response!.isTell('to intent')).toBe(true);
      done();
    });
  });
  test('with return', async (done) => {
    app.setHandler({
      LAUNCH() {
        return this.toIntent('HelloWorldIntent');
      },
      HelloWorldIntent() {
        this.tell('to intent');
      },
    });
    const launchRequest: JovoRequest = await t.requestBuilder.launch();

    app.handle(ExpressJS.dummyRequest(launchRequest));

    app.on('response', (handleRequest: HandleRequest) => {
      expect(handleRequest.jovo!.$response!.isTell('to intent')).toBe(true);
      done();
    });
  });

  test('with async method in called method', async (done) => {
    app.setHandler({
      LAUNCH() {
        return this.toIntent('HelloWorldIntent');
      },
      async HelloWorldIntent() {
        await delay(150);
        this.tell('to intent after delay');
      },
    });
    const launchRequest: JovoRequest = await t.requestBuilder.launch();

    app.handle(ExpressJS.dummyRequest(launchRequest));

    app.on('response', (handleRequest: HandleRequest) => {
      expect(handleRequest.jovo!.$response!.isTell('to intent after delay')).toBe(true);
      done();
    });
  });

  test('test within the same state', async (done) => {
    app.setHandler({
      State1: {
        IntentA() {
          return this.toIntent('IntentB');
        },
        IntentB() {
          this.tell('Hello IntentB');
        },
      },
    });
    const intentRequest: JovoRequest = await t.requestBuilder.intent('IntentA');

    app.handle(ExpressJS.dummyRequest(intentRequest.setState('State1')));

    app.on('response', (handleRequest: HandleRequest) => {
      expect(handleRequest.jovo!.$response!.isTell('Hello IntentB')).toBe(true);
      done();
    });
  });

  test('test in global handler', async (done) => {
    app.setHandler({
      State1: {
        IntentA() {
          return this.toIntent('IntentB');
        },
      },
      IntentB() {
        this.tell('Hello IntentB');
      },
    });
    const intentRequest: JovoRequest = await t.requestBuilder.intent('IntentA');

    app.handle(ExpressJS.dummyRequest(intentRequest.setState('State1')));

    app.on('response', (handleRequest: HandleRequest) => {
      expect(handleRequest.jovo!.$response!.isTell('Hello IntentB')).toBe(true);
      done();
    });
  });

  test('test multiple toIntents', async (done) => {
    app.setHandler({
      LAUNCH() {
        return this.toIntent('IntentA');
      },
      IntentA() {
        return this.toIntent('IntentB');
      },
      IntentB() {
        this.tell('Hello IntentB');
      },
    });
    const launchRequest: JovoRequest = await t.requestBuilder.launch();

    app.handle(ExpressJS.dummyRequest(launchRequest));

    app.on('response', (handleRequest: HandleRequest) => {
      expect(handleRequest.jovo!.$response!.isTell('Hello IntentB')).toBe(true);
      done();
    });
  });

  test('test from ON_REQUEST with skipping LAUNCH', async (done) => {
    app.setHandler({
      ON_REQUEST() {
        return this.toIntent('IntentA');
      },
      LAUNCH() {
        this.tell('LAUNCH');
      },
      IntentA() {
        this.tell('Hello toIntent');
      },
    });
    const launchRequest: JovoRequest = await t.requestBuilder.launch();

    app.handle(ExpressJS.dummyRequest(launchRequest));

    app.on('response', (handleRequest: HandleRequest) => {
      expect(handleRequest.jovo!.$response!.isTell('Hello toIntent')).toBe(true);
      done();
    });
  });
});
describe('test toStateIntent', () => {
  test('no return', async (done) => {
    app.setHandler({
      LAUNCH() {
        this.toStateIntent('State', 'HelloWorldIntent');
      },
      State: {
        HelloWorldIntent() {
          this.tell('to intent');
        },
      }, // tslint:disable-line
    });
    const launchRequest: JovoRequest = await t.requestBuilder.launch();

    app.handle(ExpressJS.dummyRequest(launchRequest));

    app.on('response', (handleRequest: HandleRequest) => {
      expect(handleRequest.jovo!.$response!.isTell('to intent')).toBe(true);
      done();
    });
  });
  test('with return', async (done) => {
    app.setHandler({
      LAUNCH() {
        return this.toStateIntent('State', 'HelloWorldIntent');
      },
      State: {
        HelloWorldIntent() {
          this.tell('to intent');
        },
      },
    });
    const launchRequest: JovoRequest = await t.requestBuilder.launch();

    app.handle(ExpressJS.dummyRequest(launchRequest));

    app.on('response', (handleRequest: HandleRequest) => {
      expect(handleRequest.jovo!.$response!.isTell('to intent')).toBe(true);
      done();
    });
  });
});
describe('test handleOnRequest', () => {
  test('no ON_REQUEST', async (done) => {
    app.setHandler({
      LAUNCH() {
        expect(this.$data.foo).toBe(undefined);
      },
    });
    const launchRequest: JovoRequest = await t.requestBuilder.launch();

    app.handle(ExpressJS.dummyRequest(launchRequest));

    app.on('response', (handleRequest: HandleRequest) => {
      done();
    });
  });

  test('ON_REQUEST synchronous', async (done) => {
    app.setHandler({
      ON_REQUEST() {
        this.$data.foo = 'bar';
      },
      LAUNCH() {
        expect(this.$data.foo).toBe('bar');
      },
    });
    const launchRequest: JovoRequest = await t.requestBuilder.launch();

    app.handle(ExpressJS.dummyRequest(launchRequest));

    app.on('response', (handleRequest: HandleRequest) => {
      done();
    });
  });

  test('ON_REQUEST asynchronous with promise', async (done) => {
    app.setHandler({
      ON_REQUEST() {
        return new Promise((resolve) => {
          this.$data.foo = 'bar2';
          resolve();
        });
      },
      LAUNCH() {
        expect(this.$data.foo).toBe('bar2');
      },
    });
    const launchRequest: JovoRequest = await t.requestBuilder.launch();

    app.handle(ExpressJS.dummyRequest(launchRequest));

    app.on('response', (handleRequest: HandleRequest) => {
      done();
    });
  });

  test('ON_REQUEST asynchronous with callback parameter', async (done) => {
    app.setHandler({
      ON_REQUEST(jovo: Jovo, d: Function) {
        setTimeout(() => {
          this.$data.foo = 'bar3';
          d();
        }, 10);
      },
      LAUNCH() {
        expect(this.$data.foo).toBe('bar3');
      },
    });
    const launchRequest: JovoRequest = await t.requestBuilder.launch();

    app.handle(ExpressJS.dummyRequest(launchRequest));

    app.on('response', (handleRequest: HandleRequest) => {
      done();
    });
  });

  test('ON_REQUEST return and skip intent handling', async (done) => {
    app.setHandler({
      ON_REQUEST() {
        return this.tell('ON_REQUEST');
      },
      LAUNCH() {
        // skip this
        this.tell('LAUNCH');
      },
    });
    const launchRequest: JovoRequest = await t.requestBuilder.launch();

    app.handle(ExpressJS.dummyRequest(launchRequest));
    app.on('response', (handleRequest: HandleRequest) => {
      expect(handleRequest.jovo!.$response!.isTell('ON_REQUEST')).toBeTruthy();
      done();
    });
  });

  test('ON_REQUEST skip intent handling inside of a callback', async (done) => {
    app.setHandler({
      NEW_SESSION(jovo, callback) {
        setTimeout(() => {
          this.tell('ON_REQUEST').skipIntentHandling();
          callback!();
        }, 5);
      },
      LAUNCH() {
        // skip this
        this.tell('LAUNCH');
      },
    });
    const launchRequest: JovoRequest = await t.requestBuilder.launch();

    app.handle(ExpressJS.dummyRequest(launchRequest));
    app.on('response', (handleRequest: HandleRequest) => {
      expect(handleRequest.jovo!.$response!.isTell('ON_REQUEST')).toBeTruthy();
      done();
    });
  });
});
describe('test handleOnNewSession', () => {
  test('no NEW_SESSION', async (done) => {
    app.setHandler({
      LAUNCH() {
        expect(this.$data.foo).toBe(undefined);
      },
    });
    const launchRequest: JovoRequest = await t.requestBuilder.launch();

    app.handle(ExpressJS.dummyRequest(launchRequest));

    app.on('response', (handleRequest: HandleRequest) => {
      done();
    });
  });

  test('NEW_SESSION but request with old session', async (done) => {
    app.setHandler({
      NEW_SESSION() {
        // shouldn't be reached
        this.$data.foo = 'bar';
      },
      IntentA() {
        expect(this.$data.foo).toBe(undefined);
      },
    });
    const intentRequest: JovoRequest = await t.requestBuilder.intent('IntentA');

    app.handle(ExpressJS.dummyRequest(intentRequest.setNewSession(false)));

    app.on('response', (handleRequest: HandleRequest) => {
      done();
    });
  });

  test('NEW_SESSION synchronous', async (done) => {
    app.setHandler({
      NEW_SESSION() {
        this.$data.foo = 'bar';
      },
      LAUNCH() {
        expect(this.$data.foo).toBe('bar');
        done();
      },
    });
    const launchRequest: JovoRequest = await t.requestBuilder.launch();
    app.handle(ExpressJS.dummyRequest(launchRequest));
  });

  test('NEW_SESSION asynchronous with promise', async (done) => {
    app.setHandler({
      NEW_SESSION() {
        return new Promise((resolve) => {
          this.$data.foo = 'bar2';
          resolve();
        });
      },
      LAUNCH() {
        expect(this.$data.foo).toBe('bar2');
        done();
      },
    });
    const launchRequest: JovoRequest = await t.requestBuilder.launch();

    app.handle(ExpressJS.dummyRequest(launchRequest));
  });

  test('NEW_SESSION asynchronous with callback parameter', async (done) => {
    app.setHandler({
      NEW_SESSION(jovo: Jovo, d: Function) {
        setTimeout(() => {
          this.$data.foo = 'bar3';
          d();
        }, 10);
      },
      LAUNCH() {
        expect(this.$data.foo).toBe('bar3');
      },
    });
    const launchRequest: JovoRequest = await t.requestBuilder.launch();

    app.handle(ExpressJS.dummyRequest(launchRequest));

    app.on('response', (handleRequest: HandleRequest) => {
      done();
    });
  });

  test('NEW_SESSION toIntent', async (done) => {
    app.setHandler({
      NEW_SESSION() {
        this.$data.foo = 'bar';
        return this.toIntent('NewUserIntent');
      },
      LAUNCH() {
        // skip this
      },
      NewUserIntent() {
        expect(this.$data.foo).toBe('bar');
        done();
      },
    });
    const launchRequest: JovoRequest = await t.requestBuilder.launch();

    app.handle(ExpressJS.dummyRequest(launchRequest));
  });

  test('NEW_SESSION return and skip intent handling', async (done) => {
    app.setHandler({
      NEW_SESSION() {
        return this.tell('NEW_SESSION');
      },
      LAUNCH() {
        // skip this
        this.tell('LAUNCH');
      },
    });
    const launchRequest: JovoRequest = await t.requestBuilder.launch();

    app.handle(ExpressJS.dummyRequest(launchRequest));
    app.on('response', (handleRequest: HandleRequest) => {
      expect(handleRequest.jovo!.$response!.isTell('NEW_SESSION')).toBeTruthy();
      done();
    });
  });

  test('NEW_SESSION skip intent handling inside of a callback', async (done) => {
    app.setHandler({
      NEW_SESSION(jovo, callback) {
        setTimeout(() => {
          this.tell('NEW_SESSION').skipIntentHandling();
          callback!();
        }, 5);
      },
      LAUNCH() {
        // skip this
        this.tell('LAUNCH');
      },
    });
    const launchRequest: JovoRequest = await t.requestBuilder.launch();

    app.handle(ExpressJS.dummyRequest(launchRequest));
    app.on('response', (handleRequest: HandleRequest) => {
      expect(handleRequest.jovo!.$response!.isTell('NEW_SESSION')).toBeTruthy();
      done();
    });
  });
});

describe('test handleOnNewUser', () => {
  test('no NEW_USER', async (done) => {
    app.setHandler({
      LAUNCH() {
        expect(this.$data.foo).toBe(undefined);
      },
    });
    const launchRequest: JovoRequest = await t.requestBuilder.launch();

    app.handle(ExpressJS.dummyRequest(launchRequest.setUserId(randomUserId())));

    app.on('response', (handleRequest: HandleRequest) => {
      done();
    });
  });

  test('NEW_USER synchronous', async (done) => {
    app.setHandler({
      NEW_USER() {
        this.$data.foo = 'bar';
      },
      LAUNCH() {
        expect(this.$data.foo).toBe('bar');
        done();
      },
    });
    const launchRequest: JovoRequest = await t.requestBuilder.launch();

    app.handle(ExpressJS.dummyRequest(launchRequest.setUserId(randomUserId())));
  });

  test('NEW_USER asynchronous with promise', async (done) => {
    app.setHandler({
      NEW_USER() {
        return new Promise((resolve) => {
          this.$data.foo = 'bar2';
          resolve();
        });
      },
      LAUNCH() {
        expect(this.$data.foo).toBe('bar2');
        done();
      },
    });
    const launchRequest: JovoRequest = await t.requestBuilder.launch();

    app.handle(ExpressJS.dummyRequest(launchRequest.setUserId(randomUserId())));
  });

  test('NEW_USER asynchronous with callback parameter', async (done) => {
    app.setHandler({
      NEW_USER(jovo: Jovo, d: Function) {
        setTimeout(() => {
          this.$data.foo = 'bar3';
          d();
        }, 10);
      },
      LAUNCH() {
        expect(this.$data.foo).toBe('bar3');
      },
    });
    const launchRequest: JovoRequest = await t.requestBuilder.launch();

    app.handle(ExpressJS.dummyRequest(launchRequest.setUserId(randomUserId())));

    app.on('response', (handleRequest: HandleRequest) => {
      done();
    });
  });

  test('NEW_USER toIntent', async (done) => {
    app.setHandler({
      NEW_USER() {
        this.$data.foo = 'bar';
        return this.toIntent('NewUserIntent');
      },
      LAUNCH() {
        // skip this
      },
      NewUserIntent() {
        expect(this.$data.foo).toBe('bar');
        done();
      },
    });
    const launchRequest: JovoRequest = await t.requestBuilder.launch();

    app.handle(ExpressJS.dummyRequest(launchRequest.setUserId(randomUserId())));
  });

  test('NEW_USER return and skip intent handling', async (done) => {
    app.setHandler({
      NEW_USER() {
        return this.tell('NEW_USER');
      },
      LAUNCH() {
        // skip this
        this.tell('LAUNCH');
      },
    });
    const launchRequest: JovoRequest = await t.requestBuilder.launch();

    app.handle(ExpressJS.dummyRequest(launchRequest.setUserId(randomUserId())));
    app.on('response', (handleRequest: HandleRequest) => {
      expect(handleRequest.jovo!.$response!.isTell('NEW_USER')).toBeTruthy();
      done();
    });
  });

  test('NEW_USER skip intent handling inside of a callback', async (done) => {
    app.setHandler({
      NEW_USER(jovo, callback) {
        setTimeout(() => {
          this.tell('NEW_USER').skipIntentHandling();
          callback!();
        }, 5);
      },
      LAUNCH() {
        // skip this
        this.tell('LAUNCH');
      },
    });
    const launchRequest: JovoRequest = await t.requestBuilder.launch();

    app.handle(ExpressJS.dummyRequest(launchRequest.setUserId(randomUserId())));
    app.on('response', (handleRequest: HandleRequest) => {
      expect(handleRequest.jovo!.$response!.isTell('NEW_USER')).toBeTruthy();
      done();
    });
  });
});
describe('test NEW_USER + NEW_SESSION + ON_REQUEST', () => {
  test('correct order', async (done) => {
    app.setHandler({
      NEW_USER() {
        this.$data.foo = ['NEW_USER'];
      },
      NEW_SESSION() {
        this.$data.foo.push('NEW_SESSION');
      },
      ON_REQUEST() {
        this.$data.foo.push('ON_REQUEST');
      },
      LAUNCH() {
        this.$data.foo.push('LAUNCH');
        return this.toIntent('IntentAfterToIntent');
      },
      IntentAfterToIntent() {
        expect(this.$data.foo[0]).toBe('NEW_USER');
        expect(this.$data.foo[1]).toBe('NEW_SESSION');
        expect(this.$data.foo[2]).toBe('ON_REQUEST');
        expect(this.$data.foo[3]).toBe('LAUNCH');

        done();
      },
    });
    const launchRequest: JovoRequest = await t.requestBuilder.launch();

    app.handle(ExpressJS.dummyRequest(launchRequest.setUserId(randomUserId())));
  });
});

describe('test handleOnNewSession', () => {
  test('no NEW_SESSION', async (done) => {
    app.setHandler({
      LAUNCH() {
        expect(this.$data.foo).toBe(undefined);
      },
    });
    const launchRequest: JovoRequest = await t.requestBuilder.launch();

    app.handle(ExpressJS.dummyRequest(launchRequest));

    app.on('response', (handleRequest: HandleRequest) => {
      done();
    });
  });
});
describe('test removeState', () => {
  test('test add followUpstate to session attributes', async (done) => {
    app.setHandler({
      State1: {
        IntentA() {
          expect(this.getState()).toBe('State1');
          this.removeState();
          expect(this.getState()).toBe(undefined);
          done();
        },
      },
    });
    const intentRequest: JovoRequest = await t.requestBuilder.intent('IntentA');

    app.handle(ExpressJS.dummyRequest(intentRequest.setState('State1')));
  });
});

describe('test followUpState', () => {
  test('test add followUpstate to session attributes', async (done) => {
    app.setHandler({
      LAUNCH() {
        this.followUpState('State1').ask('Hello World', 'foo');
      },
      State1: {
        IntentA() {},
      },
    });
    const launchRequest: JovoRequest = await t.requestBuilder.launch();

    app.handle(ExpressJS.dummyRequest(launchRequest));

    app.on('response', (handleRequest: HandleRequest) => {
      expect(handleRequest.jovo!.$response!.hasState('State1')).toBe(true);
      expect(handleRequest.jovo!.$response!.isAsk('Hello World')).toBe(true);
      done();
    });
  });
});

describe('test app listener', () => {
  test('test onRequest', async (done) => {
    app.setHandler({
      LAUNCH() {},
    });
    app.onRequest((handleRequest: HandleRequest) => {
      expect(handleRequest.jovo).toBeUndefined();
      expect(handleRequest.host.$request).toBeDefined();

      done();
    });

    const launchRequest: JovoRequest = await t.requestBuilder.launch();
    app.handle(ExpressJS.dummyRequest(launchRequest));
  });

  test('test onResponse', async (done) => {
    app.setHandler({
      LAUNCH() {
        this.tell('Hello World!');
      },
    });
    app.onResponse((handleRequest: HandleRequest) => {
      expect(handleRequest.jovo!.$response!.isTell('Hello World!')).toBe(true);
      done();
    });

    const launchRequest: JovoRequest = await t.requestBuilder.launch();
    app.handle(ExpressJS.dummyRequest(launchRequest));
  });

  test('test onFail', async (done) => {
    expect.assertions(1);
    // @ts-ignore
    process.env.JOVO_LOG_LEVEL = LogLevel.NONE;
    app.setHandler({
      LAUNCH() {
        throw new Error('Error ABC');
      },
    });

    app.onFail((handleRequest: HandleRequest) => {
      expect(handleRequest.error!.message).toBe('Error ABC');
      done();
    });

    const launchRequest: JovoRequest = await t.requestBuilder.launch();
    app.handle(ExpressJS.dummyRequest(launchRequest));
  });

  test('test onError', async (done) => {
    expect.assertions(1);
    // @ts-ignore
    process.env.JOVO_LOG_LEVEL = LogLevel.NONE;
    app.setHandler({
      LAUNCH() {
        throw new Error('Error ABC');
      },
    });

    app.onError((handleRequest: HandleRequest) => {
      expect(handleRequest.error!.message).toBe('Error ABC');
      done();
    });

    const launchRequest: JovoRequest = await t.requestBuilder.launch();
    app.handle(ExpressJS.dummyRequest(launchRequest));
  });
});

describe('test app config', () => {
  test('test keepSessionDataOnSessionEnded (default = false) ', async (done) => {
    app.setHandler({
      LAUNCH() {
        this.$session.$data.foo = 'bar';
        this.tell('Hello World!');
      },
    });

    const launchRequest: JovoRequest = await t.requestBuilder.launch();
    app.handle(ExpressJS.dummyRequest(launchRequest));

    app.on('response', (handleRequest: HandleRequest) => {
      expect(handleRequest.jovo!.$response!.hasSessionAttribute('foo')).toBe(false);
      done();
    });
  });
  test('test keepSessionDataOnSessionEnded (true) ', async (done) => {
    app.setHandler({
      LAUNCH() {
        this.$session.$data.foo = 'bar';
        this.tell('Hello World!');
      },
    });
    // @ts-ignore
    app.config.keepSessionDataOnSessionEnded = true;

    const launchRequest: JovoRequest = await t.requestBuilder.launch();
    app.handle(ExpressJS.dummyRequest(launchRequest));

    app.on('response', (handleRequest: HandleRequest) => {
      expect(handleRequest.jovo!.$response!.hasSessionAttribute('foo')).toBe(true);
      done();
    });
  });
});

describe('test routing', () => {
  test('test intentMap', async (done) => {
    app.setHandler({
      HelloIntent() {
        this.tell('Hello!');
      },
    });

    _set(app.config, 'plugin.Router.intentMap', {
      HelloWorldIntent: 'HelloIntent',
    });

    const request: JovoRequest = await t.requestBuilder.intent('HelloWorldIntent');
    app.handle(ExpressJS.dummyRequest(request));

    app.on('response', (handleRequest: HandleRequest) => {
      expect(handleRequest.jovo!.$response!.isTell('Hello!')).toBeTruthy();
      done();
    });
  });

  test('test getIntentName and getMappedIntentName', async (done) => {
    app.setHandler({
      HelloIntent() {
        expect(this.getIntentName()).toEqual('HelloWorldIntent');
        expect(this.getMappedIntentName()).toEqual('HelloIntent');
        done();
      },
    });

    _set(app.config, 'plugin.Router.intentMap', {
      HelloWorldIntent: 'HelloIntent',
    });

    const request: JovoRequest = await t.requestBuilder.intent('HelloWorldIntent');
    app.handle(ExpressJS.dummyRequest(request));
  });

  test('test getRoute', async (done) => {
    app.setHandler({
      LAUNCH() {
        const route = this.getRoute();
        expect(route.type).toEqual('LAUNCH');
        expect(route.intent).toBeUndefined();
        done();
      },
    });
    const request: JovoRequest = await t.requestBuilder.launch();
    app.handle(ExpressJS.dummyRequest(request));
  });
  test('test getRoute with toIntent', async (done) => {
    app.setHandler({
      LAUNCH() {
        return this.toIntent('HelloIntent');
      },
      HelloIntent() {
        const route = this.getRoute();

        expect(route.from).toEqual('LAUNCH');
        expect(route.type).toEqual('INTENT');
        expect(route.intent).toEqual('HelloIntent');

        done();
      },
    });
    const request: JovoRequest = await t.requestBuilder.launch();
    app.handle(ExpressJS.dummyRequest(request));
  });

  test('test getRoute with multiple toIntent', async (done) => {
    app.setHandler({
      LAUNCH() {
        return this.toIntent('HelloIntent');
      },
      HelloIntent() {
        return this.toIntent('HelloWorldIntent');
      },
      HelloWorldIntent() {
        const route = this.getRoute();

        expect(route.from).toEqual('LAUNCH/HelloIntent');
        expect(route.type).toEqual('INTENT');
        expect(route.intent).toEqual('HelloWorldIntent');

        done();
      },
    });
    const request: JovoRequest = await t.requestBuilder.launch();
    app.handle(ExpressJS.dummyRequest(request));
  });
});

const randomUserId = () => {
  return (
    'user-' +
    Math.random()
      .toString(36)
      .substring(5) +
    '-' +
    Math.random()
      .toString(36)
      .substring(2)
  );
};<|MERGE_RESOLUTION|>--- conflicted
+++ resolved
@@ -286,42 +286,7 @@
 });
 
 describe('test intentMap', () => {
-<<<<<<< HEAD
-    test('test intentMap', async (done) => {
-        app.setConfig({
-            intentMap: {
-                'HelloWorldIntent': 'MappedHelloWorldIntent'
-            }
-        });
-        app.setHandler({
-            MappedHelloWorldIntent() {
-                expect(true).toBe(true);
-                done();
-            }
-        });
-
-        const intentRequest: JovoRequest = await t.requestBuilder.intent('HelloWorldIntent', {});
-        app.handle(ExpressJS.dummyRequest(intentRequest));
-    }, 100);
-
-    test('test intentMap with predefined handler path', async (done) => {
-        app.setConfig({
-            intentMap: {
-                'Stop.Intent': 'END'
-            }
-        });
-        app.setHandler({
-            END() {
-                expect(true).toBe(true);
-                done();
-            }
-        });
-
-        const intentRequest: JovoRequest = await t.requestBuilder.intent('Stop.Intent', {});
-        app.handle(ExpressJS.dummyRequest(intentRequest));
-    }, 100);
-=======
-  test('test inputMap', async (done) => {
+  test('test intentMap', async (done) => {
     app.setConfig({
       intentMap: {
         HelloWorldIntent: 'MappedHelloWorldIntent',
@@ -338,7 +303,7 @@
     app.handle(ExpressJS.dummyRequest(intentRequest));
   }, 100);
 
-  test('test inputMap with predefined handler path', async (done) => {
+  test('test intentMap with predefined handler path', async (done) => {
     app.setConfig({
       intentMap: {
         'Stop.Intent': 'END',
@@ -354,7 +319,6 @@
     const intentRequest: JovoRequest = await t.requestBuilder.intent('Stop.Intent', {});
     app.handle(ExpressJS.dummyRequest(intentRequest));
   }, 100);
->>>>>>> 1f7fedca
 });
 
 describe('test $data', () => {
