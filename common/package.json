{
  "name": "@jovotech/common",
<<<<<<< HEAD
  "version": "4.2.4",
=======
  "version": "4.2.5",
>>>>>>> 7a92b38e
  "description": "",
  "main": "dist/cjs/index.js",
  "module": "dist/esm5/index.js",
  "es2015": "dist/esm2015/index.js",
  "types": "dist/types/index.d.ts",
  "sideEffects": false,
  "files": [
    "dist",
    "boilerplate"
  ],
  "scripts": {
    "prebuild": "rimraf dist",
    "build": "tsc -b tsconfig.build.cjs.json tsconfig.build.esm5.json tsconfig.build.esm2015.json tsconfig.build.types.json",
    "watch": "tsc -b tsconfig.build.cjs.json tsconfig.build.esm5.json tsconfig.build.esm2015.json tsconfig.build.types.json --watch",
    "prettier": "prettier -w -l src test package.json",
    "eslint": "eslint src test --fix --ext .ts",
    "rimraf": "rimraf dist",
    "test": "jest --runInBand"
  },
  "author": "jovotech",
  "license": "Apache-2.0",
  "dependencies": {
    "lodash.mergewith": "^4.6.2",
    "loglevel": "^1.8.0",
    "ts-toolbelt": "9.5.13",
    "type-fest": "^2.5.1"
  },
  "devDependencies": {
    "@types/jest": "^26.0.20",
    "@types/lodash.mergewith": "^4.6.6",
    "@types/node": "^12.20.37",
    "@typescript-eslint/eslint-plugin": "^4.12.0",
    "@typescript-eslint/parser": "^4.12.0",
    "eslint": "^7.17.0",
    "eslint-config-prettier": "^7.1.0",
    "eslint-plugin-prettier": "^3.3.1",
    "jest": "^27.3.1",
    "prettier": "^2.4.1",
    "rimraf": "^3.0.2",
    "ts-jest": "^27.0.7",
    "typescript": "~4.4.4"
  },
  "gitHead": "5a9ba2fe3100f807f627f55117e7b2ad4bbce9c1",
  "prettier": "../.prettierrc.js",
  "publishConfig": {
    "access": "public"
  }
}<|MERGE_RESOLUTION|>--- conflicted
+++ resolved
@@ -1,10 +1,6 @@
 {
   "name": "@jovotech/common",
-<<<<<<< HEAD
-  "version": "4.2.4",
-=======
   "version": "4.2.5",
->>>>>>> 7a92b38e
   "description": "",
   "main": "dist/cjs/index.js",
   "module": "dist/esm5/index.js",
