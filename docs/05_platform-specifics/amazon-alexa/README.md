# [Platform Specific Features](../) > Amazon Alexa

Learn more about Alexa specific features that can be used with the Jovo Framework.

* [Introduction to Alexa Specific Features](#introduction-to-alexa-specific-features)
* [Routing](#routing)
  * [Dialog Interface](#dialog-interface)
* [Data](#data)
  * [Shopping and To Do Lists](#shopping-and-to-do-lists)
  * [Location](#location)
* [Output](#output)
  * [Progressive Responses](#progressive-responses)
  * [Visual Output](#visual-output)
* [AudioPlayer Skills](#audioplayer-skills)
* [Skill Events](#skill-events)

## Introduction to Alexa Specific Features

> Find an introduction to how Amazon Alexa works here: [Getting Started > Voice App Basics > Amazon Alexa](../../01_getting-started/voice-app-basics.md/#amazon-alexa './voice-app-basics#amazon-alexa').

You can access the `alexaSkill` object like this:

```javascript
let alexa = this.alexaSkill();
```


## Routing

This section provides an overview of Alexa specific features for routing. For the basic concept, take a look here: [App Logic > Routing](../../04_app-logic/01_routing './routing').

### Dialog Interface

You can find more about dialog interface here: [Platform specifics > Amazon Alexa > Dialog Mode](./dialog.md './amazon-alexa/dialog-interface').

## Data

This section provides an overview of Alexa specific features for user data. For the basic concept, take a look here: [App Logic > Data](../../04_app-logic/02_data './amazon-alexa/data').

### Shopping and To Do Lists

You can find more about lists here: [Platform specifics > Amazon Alexa > Lists](./lists.md './amazon-alexa/lists')

### Location

Learn how to access your user's location data here: [Platform specifics > Amazon Alexa > Data](./data.md#location './amazon-alexa/data#location')

## Output

This section provides an overview of Alexa specific features for output. For the basic concept, take a look here: [App Logic > Output](../../04_app-logic/03_output './output').

### Progressive Responses

For responses that require long processing times, you can use progressive responses to tell your users that you are currently working on fulfilling their request.

Here is the official reference by Amazon: [Send the User a Progressive Response](https://developer.amazon.com/docs/custom-skills/send-the-user-a-progressive-response.html).

```javascript
this.alexaSkill().progressiveResponse(speech);
```

Find an example file here: [`indexProgressiveResponse.js`](../../../examples/alexa_specific/appProgressiveResponse.js).

### Visual Output

You can find out more about visual output here: [Platform specifics > Amazon Alexa > Visual](./visual.md './amazon-alexa/visual-output')


## AudioPlayer Skills

<<<<<<< HEAD
You can find more about Jovo Audioplayer support here: [Platform specifics > Amazon Alexa > Audioplayer](./audioplayer.md './amazon-alexa/audioplayer').



<!--[metadata]: {"title": "Amazon Alexa Specific Features", "description": "Build Alexa Skills with the Jovo Framework. Learn more about Alexa specific features here", "activeSections": ["platforms", "alexa", "alexa_index"], "expandedSections": "platforms", "inSections": "platforms", "breadCrumbs": {"Docs": "framework/docs", "Platforms": "framework/docs/platforms",
"Amazon Alexa": "" }, "commentsID": "framework/docs/amazon-alexa" }-->
=======
You can find more about Jovo Audioplayer support here: [Platform specifics > Amazon Alexa > Audioplayer](./audioplayer.md).

## Skill Events

Learn how to implement Alexa Skill Events in your Jovo project here: [Platform specifics > Amazon Alexa > Skill Events](./skillevents.md)
>>>>>>> db686bee
<|MERGE_RESOLUTION|>--- conflicted
+++ resolved
@@ -68,17 +68,12 @@
 
 ## AudioPlayer Skills
 
-<<<<<<< HEAD
 You can find more about Jovo Audioplayer support here: [Platform specifics > Amazon Alexa > Audioplayer](./audioplayer.md './amazon-alexa/audioplayer').
 
 
+## Skill Events
+
+Learn how to implement Alexa Skill Events in your Jovo project here: [Platform specifics > Amazon Alexa > Skill Events](./skillevents.md './amazon-alexa/skillevents')
 
 <!--[metadata]: {"title": "Amazon Alexa Specific Features", "description": "Build Alexa Skills with the Jovo Framework. Learn more about Alexa specific features here", "activeSections": ["platforms", "alexa", "alexa_index"], "expandedSections": "platforms", "inSections": "platforms", "breadCrumbs": {"Docs": "framework/docs", "Platforms": "framework/docs/platforms",
-"Amazon Alexa": "" }, "commentsID": "framework/docs/amazon-alexa" }-->
-=======
-You can find more about Jovo Audioplayer support here: [Platform specifics > Amazon Alexa > Audioplayer](./audioplayer.md).
-
-## Skill Events
-
-Learn how to implement Alexa Skill Events in your Jovo project here: [Platform specifics > Amazon Alexa > Skill Events](./skillevents.md)
->>>>>>> db686bee
+"Amazon Alexa": "" }, "commentsID": "framework/docs/amazon-alexa" }-->