# In-Skill Purchases

Learn more about how to let your users do In-Skill Purchases (ISP) with your Alexa Skill. You can also use the following template to get started: [Jovo Template for Alexa ISP](https://github.com/jovotech/jovo-templates/tree/master/alexa/isp).

* [Introduction to In-Skill Purchases](#introduction-to-in-skill-purchases)
* [Manage Products with ASK CLI](#manage-products-with-ask-cli)
* [Update the Language Model](#update-the-language-model)
* [Implement Purchasing with Jovo](#implement-purchasing-with-jovo)
	* [Upsell](#upsell)
	* [Purchase Request](#purchase-request)
	* [Refund](#refund)
	* [ON_PURCHASE](#onpurchase)


## Introduction to In-Skill Purchases

In May 2018, Amazon [introduced](https://developer.amazon.com/blogs/alexa/post/5d852c9c-8cdf-45c1-9b68-e2f02af26c89/make-money-with-alexa-skills) the ability for Skill developers to make money through in-skill purchasing. It allows you to sell items either through one-time purchases or subscriptions. Take a look at the [official reference by Amazon: In-Skill Purchasing Overview](https://developer.amazon.com/docs/in-skill-purchase/isp-overview.html). 

![Workflow for Alexa In-Skill-Purchases](../../img/workflow-in-skill-purchases.png "What to do to get In-Skill Purchases to work")

There are three things that need to be done to successfully implement in-skill purchasing for your Alexa Skill with Jovo:

* [Manage Products with ASK CLI](#manage-products-with-ask-cli)
* [Update the Language Model](#update-the-language-model)
* [Implement Purchasing with Jovo](#implement-purchasing-with-jovo)


## Manage Products with ASK CLI

![Add In-Skill Purchases with ASK CLI](../../img/ask-add-isp.png "Use ASK CLI to add products to purchase")

Purchasable products can be added and managed with ASK CLI, the command line interface for the Alexa Skills Kit.

If you're using the common Jovo project structure, go into your `platforms/alexaSkill` folder and then tell the ASK ClI to `add isp`. After going through the process, it will add a new folder `isps` to your project files.

```sh
# Go into alexaSkill folder
$ cd platforms/alexaSkill

$ ask add isp

? List of in-skill product types you can choose (Use arrow keys)
❯ Entitlement 
  Subscription 

? List of in-skill product templates you can choose (Use arrow keys)
> Entitlement_Template

? Please type in your new in-skill product name:
 frozen_sword
In-skill product frozen_sword.json is saved to ./isps/entitlement/frozen_sword.json
```

After that, there should be a `frozen_sword.json` file in your `alexaSkill/isps` folder. The content of that `json` file is used to define the price, release date, description as well as the prompts Alexa will use when she handles the transaction and much much more. You can find examples and a small description for each field [here](https://developer.amazon.com/docs/smapi/isp-schemas.html).

Here's how our product's file looks like:

```javascript
{
  "version": "1.0",
  "type": "ENTITLEMENT",
  "referenceName": "frozen_sword",
  "publishingInformation": {
    "locales": {
      "en-US": {
        "name": "Frozen Sword",
        "smallIconUri": "https://s3.amazonaws.com/jovocards/logo108.png",
        "largeIconUri": "https://s3.amazonaws.com/jovocards/logo512.png",
        "summary": "A sword once used by Arthas.",
        "description": "Use the overpowered Frozen Sword",
        "examplePhrases": [
          "Alexa, buy the frozen sword"
        ],
        "keywords": [
          "frozen sword",
          "sword",
          "frozen"
        ],
        "customProductPrompts": {
          "purchasePromptDescription": "Do you want to buy the Frozen Sword?",
          "boughtCardDescription": "Congrats. You successfully purchased the Frozen Sword!"
        }
      }
    },
    "distributionCountries": [
      "US"
    ],
    "pricing": {
      "amazon.com": {
        "releaseDate": "2018-05-14",
        "defaultPriceListing": {
          "price": 0.99,
          "currency": "USD"
        }
      }
    },
    "taxInformation": {
      "category": "SOFTWARE"
    }
  },
  "privacyAndCompliance": {
    "locales": {
      "en-US": {
        "privacyPolicyUrl": "https://www.yourcompany.com/privacy-policy"
      }
    }
  },
  "testingInstructions": "This is an example product.",
  "purchasableState": "PURCHASABLE"
}
```

## Update the Language Model

Here is an example language model you can for purchasing and refunding products. It is recommended to use the reference name as an `ID` when creating the input/slot values:

```javascript
"intents": [
		{
			"name": "BuySkillItemIntent",
			"phrases": [
				"buy",
				"shop",
				"buy {ProductName}",
				"purchase {ProductName}",
				"want {ProductName}",
				"would like {ProductName}"
			],
			"inputs": [
				{
					"name": "ProductName",
					"type": "LIST_OF_PRODUCT_NAMES"
				}
			]
		},
		{
			"name": "RefundSkillItemIntent",
			"phrases": [
				"return {ProductName}",
				"refund {ProductName}",
				"want a refund for {ProductName}",
				"would like to return {ProductName}"
			],
			"inputs": [
				{
					"name": "ProductName",
					"type": "LIST_OF_PRODUCT_NAMES"
				}
			]
		}
	],
	"inputTypes": [
		{
			"name": "LIST_OF_PRODUCT_NAMES",
			"values": [
				{
					"value": "Frozen Sword",
					"id": "frozen_sword"
				}
			]
		}
	],
```

## Implement Purchasing with Jovo

In general, you can access the in-skill purchasing interface like this:

```javascript
this.$alexaSkill.inSkillPurchase()
```

Before you start any kind of transaction or refund process, always retrieve the product first:

```javascript
<<<<<<< HEAD
let productReferenceName = 'frozen_sword'; 
this.alexaSkill()
    .inSkillPurchase()
    .getProductByReferenceName(productReferenceName, (error, product) => {

    });
```
=======
this.$alexaSkill.inSkillPurchase()
    .getProductByReferenceName('reference_name', (error, product) => {
>>>>>>> 198a9dd6

The data you get looks like this:
```javascript
{ productId: 'amzn1.adg.product.994e8ec0-2f73-4130-837a-0bb06abe1ded',
  referenceName: 'frozen_sword',
  type: 'ENTITLEMENT',
  name: 'Frozen Sword',
  summary: 'A sword once used by Arthas.',
  entitled: 'NOT_ENTITLED',
  entitlementReason: 'NOT_PURCHASED',
  purchasable: 'PURCHASABLE',
  activeEntitlementCount: 0,
  purchaseMode: 'TEST' 
}
```

<<<<<<< HEAD
Using that data we can check if the user already owns the product:

```javascript
this.alexaSkill()
    .inSkillPurchase()
    .getProductByReferenceName(productReferenceName, (error, product) => {
        if (error) {
            console.log(error);
        }
        if (product.entitled === 'ENTITLED') {
            // user already owns it
        } else {
            // user does not own it
        }
=======
            this.$alexaSkill.inSkillPurchase().buy(product.productId);
>>>>>>> 198a9dd6
    });
```

### Upsell

The `upsell()` method is used to proactively offer the user your products. To send out the request, you need three things:

Name | Description | Value | Required
:--- | :--- | :--- | :---
`productId` | ID used to determine the correct product | `String` | Yes
`prompt` | Prompt Alexa will read to ask the user whether they are interested | `String` | Yes
`token` | Token you use to help you resume the Skill after the transaction finished | `String` | Yes

```javascript
<<<<<<< HEAD
'UpsellIntent': function() {
    let productReferenceName = 'frozen_sword';
    this.alexaSkill()
    .inSkillPurchase()
    .getProductByReferenceName(productReferenceName, (error, product) => {
        if (error) {
            console.log(error);
        }
=======
BuySkillItemIntent(productName) {
    let productReferenceName = productName.id;
    this.$alexaSkill
        .inSkillPurchase()
        .getProductByReferenceName(productReferenceName, (error, product) => {
>>>>>>> 198a9dd6
        if (product.entitled === 'ENTITLED') {
            this.tell('You have already bought this item.');
            return;
        } else {
            let prompt = 'The frozen sword will help you on your journey. Are you interested?';
            let token = 'testToken';
            this.alexaSkill().inSkillPurchase().upsell(product.productId, prompt, token);
        }
<<<<<<< HEAD
    });
},
```

### Purchase Request

The `buy()` method is used to start the transaction after the user requested the purchase.
=======

        this.$alexaSkill.inSkillPurchase().buy(product.productId);
    });
},
```

Similar to `buy`, you can also refund a product by using `this.$alexaSkill.inSkillPurchase().cancel    (product.productId);`
>>>>>>> 198a9dd6

Name | Description | Value | Required
:--- | :--- | :--- | :---
`productId` | ID used to determine the correct product | `String` | Yes
`token` | Token you use to help you resume the Skill after the transaction finished | `String` | Yes

```javascript
'BuySkillItemIntent': function() {
    let productReferenceName = this.$inputs.productName.id;
    this.alexaSkill()
        .inSkillPurchase()
        .getProductByReferenceName(productReferenceName, (error, product) => {
            if (error) {
                console.log(error);
            }
            if (product.entitled === 'ENTITLED') {
                this.tell('You have already bought this item.');
                return;
            }
            let token = 'testToken';
            this.alexaSkill().inSkillPurchase().buy(product.productId, token);
        });
},
```


<<<<<<< HEAD
### Refund

The `cancel()` method is used to start the refund process after the user asked for it.

Name | Description | Value | Required
:--- | :--- | :--- | :---
`productId` | ID used to determine the correct product | `String` | Yes
`token` | Token you use to help you resume the Skill after the transaction finished | `String` | Yes
=======
    ON_PURCHASE() {
        // Do something
    },
});
```
In there, you can access certain features like `getPayload` or `getPurchaseResult`:
>>>>>>> 198a9dd6

```javascript
'RefundSkillItemIntent': function() {
    let productReferenceName = this.$inputs.productName.id;
    this.alexaSkill()
        .inSkillPurchase()
        .getProductByReferenceName(productReferenceName, (error, product) => {
            if (error) {
                console.log(error);
                // Continue, where you left off
            }
            if (product.entitled !== 'ENTITLED') {
                this.tell('You have not bought this item yet.');
            }
            let token = 'testToken';
            this.alexaSkill().inSkillPurchase().cancel(product.productId, token);
        });
},
```

### ON_PURCHASE

After successfully going through the process of purchasing or refunding a product, your Skill will receive a request notifying you about the result:

<<<<<<< HEAD
```javascript
{
    "type": "Connections.Response",
    "requestId": "string",
    "timestamp": "string",
    "name": "Upsell",
    "status": {
        "code": "string",
        "message": "string"  
    },
    "payload": {
        "purchaseResult":"ACCEPTED",    
        "productId":"string",   
        "message":"optional additional message"
=======
    ON_PURCHASE() {
        console.log(this.$alexaSkill.inSkillPurchase().getPayloads()));
        this.tell(this.$alexaSkill.inSkillPurchase().getPurchaseResult());
>>>>>>> 198a9dd6
    },
    "token": "string"
}
```

The important parts of that request are:

Name | Description
:--- | :---
`name` | Either `Upsell`, `Buy` or `Refund`. Used to determine which kind of transaction took place
`payload.purchaseResult` | Either `ACCEPTED`, `DECLINED`, `ALREADY_PURCHASED` or `ERROR`. Used to determine the outcome of the transaction
`payload.productId` | The product in question
`token` | The token used to resume the skill where it left off

That request will be mapped to the built-in `ON_PURCHASE` intent:

```javascript
'ON_PURCHASE': function(){
    const name = this.$request.name;
    const productId = this.alexaSkill().inSkillPurchase().getProductId();
    const purchaseResult = this.alexaSkill().inSkillPurchase().getPurchaseResult();
    const token = this.$request.token;

    if (purchaseResult === 'ACCEPTED') {
        this.tell('Great! Let\'s use your new item');
    } else {
        this.tell('Okay. Let\'s continue where you left off.');
    }
},
```

<!--[metadata]: {"description": "Learn more about how to let your users do In-Skill Purchases (ISP) with your Alexa Skill.",
"route": "amazon-alexa/in-skill-purchases" }--><|MERGE_RESOLUTION|>--- conflicted
+++ resolved
@@ -173,7 +173,6 @@
 Before you start any kind of transaction or refund process, always retrieve the product first:
 
 ```javascript
-<<<<<<< HEAD
 let productReferenceName = 'frozen_sword'; 
 this.alexaSkill()
     .inSkillPurchase()
@@ -181,10 +180,7 @@
 
     });
 ```
-=======
-this.$alexaSkill.inSkillPurchase()
-    .getProductByReferenceName('reference_name', (error, product) => {
->>>>>>> 198a9dd6
+
 
 The data you get looks like this:
 ```javascript
@@ -201,7 +197,6 @@
 }
 ```
 
-<<<<<<< HEAD
 Using that data we can check if the user already owns the product:
 
 ```javascript
@@ -216,9 +211,6 @@
         } else {
             // user does not own it
         }
-=======
-            this.$alexaSkill.inSkillPurchase().buy(product.productId);
->>>>>>> 198a9dd6
     });
 ```
 
@@ -233,7 +225,6 @@
 `token` | Token you use to help you resume the Skill after the transaction finished | `String` | Yes
 
 ```javascript
-<<<<<<< HEAD
 'UpsellIntent': function() {
     let productReferenceName = 'frozen_sword';
     this.alexaSkill()
@@ -242,13 +233,6 @@
         if (error) {
             console.log(error);
         }
-=======
-BuySkillItemIntent(productName) {
-    let productReferenceName = productName.id;
-    this.$alexaSkill
-        .inSkillPurchase()
-        .getProductByReferenceName(productReferenceName, (error, product) => {
->>>>>>> 198a9dd6
         if (product.entitled === 'ENTITLED') {
             this.tell('You have already bought this item.');
             return;
@@ -257,7 +241,6 @@
             let token = 'testToken';
             this.alexaSkill().inSkillPurchase().upsell(product.productId, prompt, token);
         }
-<<<<<<< HEAD
     });
 },
 ```
@@ -265,15 +248,7 @@
 ### Purchase Request
 
 The `buy()` method is used to start the transaction after the user requested the purchase.
-=======
-
-        this.$alexaSkill.inSkillPurchase().buy(product.productId);
-    });
-},
-```
-
-Similar to `buy`, you can also refund a product by using `this.$alexaSkill.inSkillPurchase().cancel    (product.productId);`
->>>>>>> 198a9dd6
+
 
 Name | Description | Value | Required
 :--- | :--- | :--- | :---
@@ -300,7 +275,6 @@
 ```
 
 
-<<<<<<< HEAD
 ### Refund
 
 The `cancel()` method is used to start the refund process after the user asked for it.
@@ -309,14 +283,6 @@
 :--- | :--- | :--- | :---
 `productId` | ID used to determine the correct product | `String` | Yes
 `token` | Token you use to help you resume the Skill after the transaction finished | `String` | Yes
-=======
-    ON_PURCHASE() {
-        // Do something
-    },
-});
-```
-In there, you can access certain features like `getPayload` or `getPurchaseResult`:
->>>>>>> 198a9dd6
 
 ```javascript
 'RefundSkillItemIntent': function() {
@@ -341,7 +307,6 @@
 
 After successfully going through the process of purchasing or refunding a product, your Skill will receive a request notifying you about the result:
 
-<<<<<<< HEAD
 ```javascript
 {
     "type": "Connections.Response",
@@ -356,11 +321,6 @@
         "purchaseResult":"ACCEPTED",    
         "productId":"string",   
         "message":"optional additional message"
-=======
-    ON_PURCHASE() {
-        console.log(this.$alexaSkill.inSkillPurchase().getPayloads()));
-        this.tell(this.$alexaSkill.inSkillPurchase().getPurchaseResult());
->>>>>>> 198a9dd6
     },
     "token": "string"
 }
