{
    "categories": [
        {
            "title": "Getting Started",
            "content": [
                {
                    "title": "Getting Started",
                    "route": "quickstart"
                },
                {
                    "title": "Quickstart",
                    "route": "quickstart"
                },
                {
                    "title": "Installation",
                    "content": [
                        {
                            "title": "Installing Jovo",
                            "route": "installation"
                        },
                        {
                            "title": "Upgrading",
                            "route": "installation/upgrading"
                        },
                        {
                            "title": "Migrating from v1",
                            "route": "installation/v1-migration"
                        },
                        {
                            "title": "Migrating from v2",
                            "route": "installation/v2-migration"
                        }
                    ]
                },
                {
                    "title": "Next Steps",
                    "content": [
                        {
                            "title": "Next Steps",
                            "route": "next-steps"
                        },
                        {
                            "title": "Voice App Basics",
                            "route": "voice-app-basics"
                        }
                    ]
                    
                }
            ]
        },
        {
            "title": "Basic Concepts",
            "content": [
                {
                    "title": "Basic Concepts",
                    "route": "basic-concepts"
                },
                {
                    "title": "Requests & Responses",
                    "content": [
                        {
                            "title": "Requests & Responses",
                            "route": "requests-responses"
                        },
                        {
                            "title": "$request Object",
                            "route": "requests-responses/request"
                        },
                        {
                            "title": "$response Object",
                            "route": "requests-responses/response"
                        }
                    ]
                },
                {
                    "title": "Language Model",
                    "content": [
                        {
                            "title": "Language Model",
                            "route": "model"
                        },
                        {
                            "title": "Platforms",
                            "route": "model/platforms"
                        }
                    ]
                },
                {
                    "title": "Routing",
                    "content": [
                        {
                            "title": "Routing",
                            "route": "routing"
                        },
                        {
                            "title": "Intents",
                            "route": "routing/intents"
                        },
                        {
                            "title": "States",
                            "route": "routing/states"
                        },
                        {
                            "title": "Input",
                            "route": "routing/input"
                        },
                        {
                            "title": "Event Listeners",
                            "route": "routing/event-listeners"
                        }
                    ]
                },
                {
                    "title": "Data",
                    "content": [
                        {
                            "title": "Data",
                            "route": "data"
                        },
                        {
                            "title": "User",
                            "route": "data/user"
                        },
                        {
                            "title": "Logging",
                            "route": "data/logging"
                        }
                    ]
                },
                {
                    "title": "Output",
                    "content": [
                        {
                            "title": "Overview",
                            "route": "output"
                        },
                        {
                            "title": "SpeechBuilder",
                            "route": "output/speechbuilder"
                        },
                        {
                            "title": "i18n",
                            "route": "output/i18n"
                        },
                        {
                            "title": "Visual Output",
                            "route": "output/visual-output"
                        },
                        {
                            "title": "$output Object",
                            "route": "output/object"
                        }
                    ]
                }
            ]
        },
        {
            "title": "Workflows",
            "content": [
                {
                    "title": "Workflows",
                    "route": "workflows"
                },
                {
                    "title": "Project Lifecycle",
                    "route": "project-lifecycle"
                },
                {
                    "title": "Local Development",
                    "route": "local-development"
                },
                {
                    "title": "Deployment",
                    "route": "deployment"
                },
                {
                    "title": "Staging",
                    "route": "staging"
                },
                {
                    "title": "Debugging",
                    "route": "debugging"
                },
                {
                    "title": "Unit Testing",
                    "route": "unit-testing"
                }
            ]
        },
        {
            "title": "Configuration",
            "content": [
                {
                    "title": "Overview",
                    "route": "configuration"
                },
                {
                    "title": "Project Structure",
                    "route": "project-structure"
                },
                {
                    "title": "app.js",
                    "route": "app-js"
                },
                {
                    "title": "config.js",
                    "route": "config-js"
                },
                {
                    "title": "project.js",
                    "route": "project-js"
                },
                {
                    "title": "Hosting",
                    "content": [
                        {
                            "title": "Overview",
                            "route": "hosting"
                        },
                        {
                            "title": "ExpressJS",
                            "route": "hosting/express-js"
                        },
                        {
                            "title": "AWS Lambda",
                            "route": "hosting/aws-lambda"
                        },
                        {
                            "title": "Google Cloud",
                            "route": "hosting/google-cloud-functions"
                        },
                        {
                            "title": "Azure Functions",
                            "route": "hosting/azure-functions"
                        },
                        {
                            "title": "HTTP Host",
                            "route": "hosting/http-host"
                        }
                    ]
                }
            ]
        },
        {
            "title": "Platforms",
            "content": [
                {
                    "title": "Overview",
                    "route": "platforms"
                },
                {
                    "title": "Amazon Alexa",
                    "content": [
                        {
                            "title": "Overview",
                            "route": "amazon-alexa"
                        },
                        {
                            "title": "Data",
                            "route": "amazon-alexa/data"
                        },
                        {
                            "title": "Audioplayer Skills",
                            "route": "amazon-alexa/audioplayer"
                        },
                        {
                            "title": "In-Skill Purchases",
                            "route": "amazon-alexa/in-skill-purchases"
                        },
                        {
                            "title": "Dialog Interface",
                            "route": "amazon-alexa/dialog-interface"
                        },
                        {
                            "title": "Visual Output",
                            "route": "amazon-alexa/visual-output"
                        },
                        {
                            "title": "Lists",
                            "route": "amazon-alexa/lists"
                        },
                        {
                            "title": "Settings",
                            "route": "amazon-alexa/settings"
                        },
                        {
                            "title": "Reminders",
                            "route": "amazon-alexa/reminders"
                        },
                        {
                            "title": "Skill Events",
                            "route": "amazon-alexa/skill-events"
                        },
                        {
                            "title": "CanFulfillIntentRequest",
                            "route": "amazon-alexa/canfulfill"
                        },
                        {
                            "title": "Game Engine",
                            "route": "amazon-alexa/game-engine"
                        },
                        {
                            "title": "Gadget Controller",
                            "route": "amazon-alexa/gadget-controller"
                        },
                        {
                            "title": "Proactive Events API",
                            "route": "amazon-alexa/proactive-events"
                        },
                        {
                            "title": "Amazon Pay",
                            "route": "amazon-alexa/amazon-pay"
                        }
                    ]
                },
                {
                    "title": "Google Assistant",
                    "content": [
                        {
                            "title": "Overview",
                            "route": "google-assistant"
                        },
                        {
                            "title": "Data",
                            "route": "google-assistant/data"
                        },
                        {
                            "title": "Visual Output",
                            "route": "google-assistant/visual-output"
                        },
                        {
                            "title": "Media Response",
                            "route": "google-assistant/media-response"
                        },
                        {
                            "title": "Push Notifications",
                            "route": "google-assistant/notifications"
                        },
                        {
                            "title": "Routine Suggestion",
                            "route": "google-assistant/routine-suggestion"
                        },
                        {
                            "title": "Daily Update",
                            "route": "google-assistant/daily-update"
                        },
                        {
                            "title": "Transactions",
                            "route": "google-assistant/transactions"
                        }
                    ]
                },
                {
                    "title": "Dialogflow Integrations",
                    "route": "dialogflow-integrations"
                },
                {
                    "title": "Samsung Bixby",
                    "route": "samsung-bixby"
                },
                {
                    "title": "Twilio Autopilot",
                    "route": "twilio-autopilot"
                },
                {
                    "title": "Facebook Messenger",
                    "route": "facebook-messenger"
                },
                {
                    "title": "SAP CAI",
                    "route": "sap-cai"
                }
            ]
        },
        {
            "title": "Integrations",
            "content": [
                {
                    "title": "Overview",
                    "route": "integrations"
                },
                {
                    "title": "Databases",
                    "content": [
                        {
                            "title": "Database Integrations",
                            "route": "databases"
                        },
                        {
                            "title": "FileDB",
                            "route": "databases/file-db"
                        },
                        {
                            "title": "DynamoDB",
                            "route": "databases/dynamodb"
                        },
                        {
                            "title": "Google Datastore",
                            "route": "databases/google-datastore"
                        },
                        {
                            "title": "Azure Cosmos DB",
                            "route": "databases/cosmosdb"
                        },
                        {
                            "title": "MySQL",
                            "route": "databases/mysql"
                        },
                        {
                            "title": "MongoDB",
                            "route": "databases/mongodb"
                        },
                        {
                            "title": "Google Firestore",
                            "route": "databases/firestore"
                        }
                    ]
                },
                {
                    "title": "CMS",
                    "content": [
                        {
                            "title": "CMS Integrations",
                            "route": "cms"
                        },
                        {
                            "title": "Google Sheets",
                            "route": "cms/google-sheets"
                        },
                        {
                            "title": "Airtable",
                            "route": "cms/airtable"
                        }
                    ]
                },
                {
                    "title": "Analytics",
                    "content": [
                        {
                            "title": "Analytics Integrations",
                            "route": "analytics"
                        },
                        {
                            "title": "Dashbot",
                            "route": "analytics/dashbot"
                        },
                        {
                            "title": "Chatbase",
                            "route": "analytics/chatbase"
                        },
                        {
                            "title": "Botanalytics",
                            "route": "analytics/botanalytics"
                        },
                        {
                            "title": "VoiceHero",
                            "route": "analytics/voicehero"
                        },
                        {
                            "title": "Google Analytics",
                            "route": "analytics/googleanalytics"
                        }
                    ]
                },
                {
                    "title": "ASR",
                    "content": [
                        {
                            "title": "Overview",
                            "route": "asr"
                        },
                        {
                            "title": "Google Cloud ASR",
                            "route": "slu/google-cloud"
                        },
                        {
                            "title": "Microsoft Azure ASR",
                            "route": "asr/microsoft-azure"
                        }
                    ]
                },
                {
                    "title": "NLU",
                    "content": [
                        {
                            "title": "Overview",
                            "route": "nlu"
                        },
                        {
                            "title": "Microsoft LUIS",
                            "route": "nlu/luis"
                        },
                        {
                            "title": "Dialogflow",
                            "route": "nlu/dialogflow"
                        }
                    ]
                },
                {
<<<<<<< HEAD
                    "title": "ASR, NLU, & SLU",
=======
                    "title": "SLU",
>>>>>>> 242605af
                    "content": [
                        {
                            "title": "Overview",
                            "route": "slu"
                        },
                        {
                            "title": "Amazon Lex",
                            "route": "slu/amazon-lex"
                        },
                        {
                            "title": "Wit.ai",
                            "route": "slu/witai"
                        }
                    ]
                },
                {
                    "title": "TTS",
                    "content": [
                        {
                            "title": "Text-to-Speech (TTS)",
                            "route": "tts"
                        },
                        {
                            "title": "Amazon Polly",
                            "route": "tts/amazon-polly"
                        },
                        {
                            "title": "Google Cloud",
                            "route": "tts/google-cloud"
                        },
                        {
                            "title": "Microsoft Azure",
                            "route": "tts/microsoft-azure"
                        }
                    ]
                }
            ]
        },
        {
            "title": "Tools",
            "content": [
                {
                    "title": "Overview",
                    "route": "tools"
                },
                {
                    "title": "CLI Commands",
                    "content": [
                        {
                            "title": "Jovo CLI",
                            "route": "cli"
                        },
                        {
                            "title": "new",
                            "route": "cli/new"
                        },
                        {
                            "title": "run",
                            "route": "cli/run"
                        },
                        {
                            "title": "build",
                            "route": "cli/build"
                        },
                        {
                            "title": "deploy",
                            "route": "cli/deploy"
                        },
                        {
                            "title": "get",
                            "route": "cli/get"
                        },
                        {
                            "title": "update",
                            "route": "cli/update"
                        }
                    ]
                },
                {
                    "title": "Jovo Webhook",
                    "route": "webhook"
                },
                {
                    "title": "Jovo Debugger",
                    "route": "debugger"
                },
                {
                    "title": "Jovo Audio Converter",
                    "route": "audio-converter"
                },
                {
                    "title": "Jovo Chrome Extension",
                    "route": "chrome-extension"
                }
            ]
        },
        {
            "title": "Advanced Concepts",
            "content": [
                {
                    "title": "Advanced Concepts",
                    "route": "advanced-concepts"
                },
                {
                    "title": "Framework Architecture",
                    "route": "architecture"
                },
                {
                    "title": "Hooks",
                    "route": "hooks"
                },
                {
                    "title": "Plugins",
                    "route": "plugins"
                },
                {
                    "title": "Contributing",
                    "route": "contributing"
                },
                {
                    "title": "RIDR Pipeline",
                    "route": "ridr-pipeline"
                }
            ]
        }
    ]
}<|MERGE_RESOLUTION|>--- conflicted
+++ resolved
@@ -497,11 +497,7 @@
                     ]
                 },
                 {
-<<<<<<< HEAD
-                    "title": "ASR, NLU, & SLU",
-=======
                     "title": "SLU",
->>>>>>> 242605af
                     "content": [
                         {
                             "title": "Overview",
