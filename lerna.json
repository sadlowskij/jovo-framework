{
  "packages": [
    "e2e",
    "common",
    "framework",
<<<<<<< HEAD
    "clients/**",
    "output/**",
=======
    "output",
>>>>>>> 44293bea
    "platforms/**",
    "integrations/**",
    "examples/**"
  ],
  "ignoreChanges": ["*.md", "*.json", "*.txt", "test/**"],
  "command": {
    "publish": {
      "message": ":bookmark: Publish"
    }
  },
  "version": "independent"
}<|MERGE_RESOLUTION|>--- conflicted
+++ resolved
@@ -3,12 +3,8 @@
     "e2e",
     "common",
     "framework",
-<<<<<<< HEAD
+    "output",
     "clients/**",
-    "output/**",
-=======
-    "output",
->>>>>>> 44293bea
     "platforms/**",
     "integrations/**",
     "examples/**"
