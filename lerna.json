{
  "packages": [
    "e2e",
    "common",
    "framework",
<<<<<<< HEAD
    "clients/**",
=======
    "output/**",
>>>>>>> 68dd56d0
    "platforms/**",
    "integrations/**",
    "examples/**"
  ],
  "ignoreChanges": ["*.md", "*.json", "*.txt", "test/**"],
  "command": {
    "publish": {
      "message": ":bookmark: Publish"
    }
  },
  "version": "independent"
}<|MERGE_RESOLUTION|>--- conflicted
+++ resolved
@@ -3,11 +3,8 @@
     "e2e",
     "common",
     "framework",
-<<<<<<< HEAD
     "clients/**",
-=======
     "output/**",
->>>>>>> 68dd56d0
     "platforms/**",
     "integrations/**",
     "examples/**"
