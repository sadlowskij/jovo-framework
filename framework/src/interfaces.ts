<<<<<<< HEAD
import { AnyObject } from './index';
=======
>>>>>>> a31e97d6
import { Jovo } from './Jovo';
import { PluginConfig } from './Plugin';

export interface Data extends AnyObject {}

export interface RequestData extends Data {}

export interface ComponentData extends Data {}

export interface SessionData extends Data {}

export interface UserData extends Data {}

export interface Entity {
  [key: string]: unknown | undefined;

  name: string;
  id?: string;
  key?: string;
  value?: unknown;
}

export interface EntityMap {
  [key: string]: Entity | undefined;
}

export interface AsrData {
  [key: string]: unknown;

  text?: string;
}

export interface NluData {
  [key: string]: unknown;

  intent?: {
    name: string;
  };
  entities?: EntityMap;
}

export interface Intent {
  name: string;
  global?: boolean;
}

export type IntentMap = Partial<Record<string, string>>;

export type JovoConditionFunction = (jovo: Jovo) => boolean | Promise<boolean>;
<<<<<<< HEAD
=======

export type JovoAnyFunction = (jovo: Jovo) => Promise<any>;

export interface StoredElement {
  enabled?: boolean;
  [key: string]: unknown;
}

export interface StoredElementHistory extends StoredElement {
  [key: string]: unknown;
  size?: number;
  asr?: StoredElement | boolean;
  state?: StoredElement | boolean;
  output?: StoredElement | boolean;
  nlu?: StoredElement | boolean;
  request?: StoredElement | boolean;
  response?: StoredElement | boolean;
}
>>>>>>> a31e97d6

export interface DbPluginConfig extends PluginConfig {
  storedElements?: {
    [key: string]: unknown;
    user?: StoredElement | boolean;
    session?: StoredElement | boolean;
    history?: StoredElementHistory | boolean;
    createdAt?: StoredElement | boolean;
    updateAt?: StoredElement | boolean;
  };
}<|MERGE_RESOLUTION|>--- conflicted
+++ resolved
@@ -1,7 +1,4 @@
-<<<<<<< HEAD
 import { AnyObject } from './index';
-=======
->>>>>>> a31e97d6
 import { Jovo } from './Jovo';
 import { PluginConfig } from './Plugin';
 
@@ -51,8 +48,6 @@
 export type IntentMap = Partial<Record<string, string>>;
 
 export type JovoConditionFunction = (jovo: Jovo) => boolean | Promise<boolean>;
-<<<<<<< HEAD
-=======
 
 export type JovoAnyFunction = (jovo: Jovo) => Promise<any>;
 
@@ -71,7 +66,6 @@
   request?: StoredElement | boolean;
   response?: StoredElement | boolean;
 }
->>>>>>> a31e97d6
 
 export interface DbPluginConfig extends PluginConfig {
   storedElements?: {
