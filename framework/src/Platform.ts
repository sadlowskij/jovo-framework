--- conflicted
+++ resolved
@@ -56,13 +56,6 @@
       throw new InvalidParentError(this.constructor.name, App);
     }
 
-<<<<<<< HEAD
-    // TODO determine actual middleware mappings and add missing ones
-    propagateMiddleware('request', '$request');
-    propagateMiddleware('interpretation.asr', '$asr');
-    propagateMiddleware('interpretation.nlu', '$nlu');
-    propagateMiddleware('response.output', '$output');
-=======
     // propagate runs of middlewares of parent to middlewares of this
     this.middlewareCollection.names.forEach((middlewareName) => {
       parent.middlewareCollection.use(middlewareName, async (jovo) => {
@@ -72,7 +65,6 @@
         return this.middlewareCollection.run(middlewareName, jovo);
       });
     });
->>>>>>> dbdb3ba5
   }
 
   createJovoInstance<APP extends App>(app: APP, handleRequest: HandleRequest): JOVO {
