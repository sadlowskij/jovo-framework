export function forEachDeep<T = any>(
  value: T,
  handler: (val: T[keyof T] | any, path: string) => void,
  path = '',
): void {
  if (path) {
    handler(value, path);
  }
  if (Array.isArray(value)) {
    value.forEach((val, index) => {
      forEachDeep(val, handler, `${path}[${index}]`);
    });
  } else if (typeof value === 'object') {
    Object.keys(value).forEach((key) => {
      forEachDeep(value[key as keyof T], handler, path ? `${path}.${key}` : key);
    });
  }
}

export function getMethodKeys<PROTOTYPE = any>(prototype: PROTOTYPE): Array<keyof PROTOTYPE> {
  return Object.getOwnPropertyNames(prototype).filter((key) => {
    if (key === 'constructor') {
      return false;
    }
    const descriptor = Object.getOwnPropertyDescriptor(prototype, key);
    return (
      typeof prototype[key as keyof PROTOTYPE] === 'function' &&
      typeof descriptor?.value === 'function'
    );
  }) as Array<keyof PROTOTYPE>;
<<<<<<< HEAD
=======
}

// Test if the currently running environment is node-based.
export function isNode(): boolean {
  return typeof process !== 'undefined' && process.versions && !!process.versions.node;
>>>>>>> a96410c7
}<|MERGE_RESOLUTION|>--- conflicted
+++ resolved
@@ -28,12 +28,9 @@
       typeof descriptor?.value === 'function'
     );
   }) as Array<keyof PROTOTYPE>;
-<<<<<<< HEAD
-=======
 }
 
 // Test if the currently running environment is node-based.
 export function isNode(): boolean {
   return typeof process !== 'undefined' && process.versions && !!process.versions.node;
->>>>>>> a96410c7
 }