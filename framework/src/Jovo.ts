import { JovoResponse, OutputTemplate } from '@jovotech/output';
import _cloneDeep from 'lodash.clonedeep';
import _merge from 'lodash.merge';
import _set from 'lodash.set';
import { App, AppConfig } from './App';
import { HandleRequest } from './HandleRequest';
import {
  BaseComponent,
  BaseOutput,
  ComponentConfig,
  ComponentConstructor,
  ComponentData,
  DbPluginStoredElementsConfig,
  DeepPartial,
  I18NextAutoPath,
  I18NextResourcesLanguageKeys,
  I18NextResourcesNamespaceKeysOfLanguage,
  I18NextTOptions,
  JovoInput,
  MetadataStorage,
  OutputConstructor,
  PersistableSessionData,
  PersistableUserData,
  PickWhere,
  Server,
  StateStackItem,
  UnknownObject,
} from './index';
import { EntityMap, RequestData } from './interfaces';
import { JovoDevice } from './JovoDevice';
import { JovoHistory, JovoHistoryItem, PersistableHistoryData } from './JovoHistory';
import { JovoRequest } from './JovoRequest';
import { JovoSession } from './JovoSession';
import { JovoUser } from './JovoUser';
import { Platform } from './Platform';
import { JovoRoute } from './plugins/RouterPlugin';
import { forEachDeep } from './utilities';

export type JovoConstructor<
  REQUEST extends JovoRequest,
  RESPONSE extends JovoResponse,
  JOVO extends Jovo<REQUEST, RESPONSE, JOVO, USER, DEVICE, PLATFORM>,
  USER extends JovoUser<JOVO>,
  DEVICE extends JovoDevice<JOVO>,
  PLATFORM extends Platform<REQUEST, RESPONSE, JOVO, USER, DEVICE, PLATFORM>,
> = new (app: App, handleRequest: HandleRequest, platform: PLATFORM, ...args: unknown[]) => JOVO;

export interface JovoPersistableData {
  user?: PersistableUserData;
  session?: PersistableSessionData;
  history?: PersistableHistoryData;
  createdAt?: string;
  updatedAt?: string;
}

export interface JovoComponentInfo<
  DATA extends ComponentData = ComponentData,
  CONFIG extends UnknownObject = UnknownObject,
> {
  data: DATA;
  config?: CONFIG;
}

export interface DelegateOptions<
  CONFIG extends UnknownObject | undefined = UnknownObject | undefined,
  EVENTS extends string = string,
> {
  // eslint-disable-next-line @typescript-eslint/no-explicit-any
  resolve: Record<EVENTS, string | ((this: BaseComponent, ...args: any[]) => any)>;
  config?: CONFIG;
}

export function registerPlatformSpecificJovoReference<
  KEY extends keyof Jovo,
  REQUEST extends JovoRequest,
  RESPONSE extends JovoResponse,
  JOVO extends Jovo<REQUEST, RESPONSE, JOVO, USER, DEVICE, PLATFORM>,
  USER extends JovoUser<JOVO>,
  DEVICE extends JovoDevice<JOVO>,
  PLATFORM extends Platform<REQUEST, RESPONSE, JOVO, USER, DEVICE, PLATFORM>,
>(key: KEY, jovoClass: JovoConstructor<REQUEST, RESPONSE, JOVO, USER, DEVICE, PLATFORM>): void {
  Object.defineProperty(Jovo.prototype, key, {
    get(): Jovo[KEY] | undefined {
      return this instanceof jovoClass
        ? this
        : this.jovo instanceof jovoClass
        ? this.jovo
        : undefined;
    },
  });
}

export abstract class Jovo<
  REQUEST extends JovoRequest = JovoRequest,
  RESPONSE extends JovoResponse = JovoResponse,
  // eslint-disable-next-line @typescript-eslint/no-explicit-any
  JOVO extends Jovo<REQUEST, RESPONSE, JOVO, USER, DEVICE, PLATFORM> = any,
  USER extends JovoUser<JOVO> = JovoUser<JOVO>,
  DEVICE extends JovoDevice<JOVO> = JovoDevice<JOVO>,
  // eslint-disable-next-line @typescript-eslint/no-explicit-any
  PLATFORM extends Platform<REQUEST, RESPONSE, JOVO, USER, DEVICE, PLATFORM> = any,
> {
  $request: REQUEST;
  $input: JovoInput;
  $output: OutputTemplate | OutputTemplate[];
  $response?: RESPONSE | RESPONSE[];

  $data: RequestData;
  $device: DEVICE;
  $entities: EntityMap;
  $history: JovoHistory;
  $route?: JovoRoute;
  $session: JovoSession;
  $user: USER;

  constructor(
    readonly $app: App,
    readonly $handleRequest: HandleRequest,
    // eslint-disable-next-line @typescript-eslint/no-explicit-any
    readonly $platform: PLATFORM,
  ) {
    this.$request = this.$platform.createRequestInstance($handleRequest.server.getRequestObject());
<<<<<<< HEAD
    const session = this.getSession();
    this.$session = session instanceof JovoSession ? session : new JovoSession(session);
    this.$type = this.$request.getRequestType() || { type: RequestType.Unknown, optional: true };
    this.$nlu = this.$request.getNluData() || {};
    this.$entities = this.$nlu.entities || {};
    this.$user = this.$platform.createUserInstance(this);
    this.$history = new JovoHistory();
=======
    this.$input = this.$request.getInput();
    this.$output = [];

    this.$data = {};
    this.$device = this.$platform.createDeviceInstance(this as unknown as JOVO);
    this.$entities = this.getEntityMap();
    this.$history = new JovoHistory();
    this.$session = this.getSession();
    this.$user = this.$platform.createUserInstance(this as unknown as JOVO);
>>>>>>> 781de86b
  }

  get $config(): AppConfig {
    return this.$handleRequest.config;
  }

  get $server(): Server {
    return this.$handleRequest.server;
  }

  get $plugins(): HandleRequest['plugins'] {
    return this.$handleRequest.plugins;
  }

  get $state(): JovoSession['state'] {
    return this.$session.state;
  }

  get $subState(): string | undefined {
    if (!this.$state?.length) return;
    return this.$state[this.$state.length - 1]?.subState;
  }

  set $subState(value: string | undefined) {
    if (!this.$state?.length) return;
    this.$state[this.$state.length - 1].subState = value;
  }

  get $component(): JovoComponentInfo {
    // global components should not have component-data
    if (!this.$state?.length) {
      return {
        data: {},
      };
    }
    const latestStateStackItem = this.$state[this.$state.length - 1];
    return {
      get data(): ComponentData {
        if (!latestStateStackItem.data) {
          latestStateStackItem.data = {};
        }
        return latestStateStackItem.data;
      },
      set data(value: ComponentData) {
        if (!latestStateStackItem.data) {
          latestStateStackItem.data = {};
        }
        latestStateStackItem.data = value;
      },
      get config(): UnknownObject | undefined {
        const deserializedStateConfig = _cloneDeep(latestStateStackItem.config);
        if (deserializedStateConfig) {
          // deserialize all found Output-constructors
          forEachDeep(deserializedStateConfig, (value, path) => {
            // TODO: check restriction
            if (
              typeof value === 'object' &&
              value.type === 'output' &&
              value.name &&
              Object.keys(value).length === 2
            ) {
              const outputMetadata = MetadataStorage.getInstance().getOutputMetadataByName(
                value.name,
              );
              if (!outputMetadata) {
                // TODO determine what to do!
                return;
              }
              _set(deserializedStateConfig, path, outputMetadata.target);
            }
          });
        }
        return deserializedStateConfig;
      },
      set config(value: UnknownObject | undefined) {
        latestStateStackItem.config = value;
      },
    };
  }

  $t<
    PATH extends string,
    LANGUAGE extends I18NextResourcesLanguageKeys | string = I18NextResourcesLanguageKeys,
    NAMESPACE extends
      | I18NextResourcesNamespaceKeysOfLanguage<LANGUAGE>
      | string = I18NextResourcesNamespaceKeysOfLanguage<LANGUAGE>,
  >(
    path:
      | I18NextAutoPath<PATH, LANGUAGE, NAMESPACE>
      | PATH
      | Array<I18NextAutoPath<PATH, LANGUAGE, NAMESPACE> | PATH>,
    options?: I18NextTOptions<LANGUAGE, NAMESPACE>,
  ): string {
    if (!options) {
      options = {};
    }
    if (!options.lng) {
      options.lng = this.$request.getLocale() as LANGUAGE;
    }
    return this.$app.i18n.t<PATH, LANGUAGE, NAMESPACE>(path, options);
  }

  async $send(outputTemplate: OutputTemplate | OutputTemplate[]): Promise<void>;
  async $send<OUTPUT extends BaseOutput>(
    outputConstructor: OutputConstructor<OUTPUT, REQUEST, RESPONSE, this>,
    options?: DeepPartial<OUTPUT['options']>,
  ): Promise<void>;
  async $send<OUTPUT extends BaseOutput>(
    outputConstructorOrTemplate:
      | OutputConstructor<OUTPUT, REQUEST, RESPONSE, this>
      | OutputTemplate
      | OutputTemplate[],
    options?: DeepPartial<OUTPUT['options']>,
  ): Promise<void> {
    let newOutput: OutputTemplate | OutputTemplate[];
    if (typeof outputConstructorOrTemplate === 'function') {
      const outputInstance = new outputConstructorOrTemplate(this, options);
      const output = await outputInstance.build();
      // overwrite reserved properties of the built object i.e. message
      OutputTemplate.getKeys().forEach((key) => {
        if (options?.[key]) {
          if (Array.isArray(output)) {
            output[output.length - 1][key] =
              key === 'platforms'
                ? _merge({}, output[output.length - 1].platforms || {}, options[key])
                : options[key];
          } else {
            output[key] =
              key === 'platforms' ? _merge({}, output[key] || {}, options[key]) : options[key];
          }
        }
      });
      newOutput = output;
    } else {
      newOutput = outputConstructorOrTemplate;
    }

    // make $output an array if it is none
    if (!Array.isArray(this.$output)) {
      this.$output = [this.$output];
    }

    // push the new OutputTemplate(s) to $output
    Array.isArray(newOutput) ? this.$output.push(...newOutput) : this.$output.push(newOutput);
  }

  async $redirect<
    COMPONENT extends BaseComponent,
    HANDLER extends Exclude<
      // eslint-disable-next-line @typescript-eslint/ban-types
      keyof PickWhere<COMPONENT, Function>,
      keyof BaseComponent
    >,
  >(constructor: ComponentConstructor<COMPONENT>, handler?: HANDLER): Promise<void>;
  async $redirect(componentName: string, handler?: string): Promise<void>;
  async $redirect(
    constructorOrName: ComponentConstructor | string,
    handler?: string,
  ): Promise<void> {
    const componentName =
      typeof constructorOrName === 'function' ? constructorOrName.name : constructorOrName;
    // get the node with the given name relative to the currently active component-node
    const componentNode = this.$handleRequest.componentTree.getNodeRelativeToOrFail(
      componentName,
      this.$handleRequest.activeComponentNode?.path,
    );

    // update the state-stack if the component is not global
    if (!componentNode.metadata.isGlobal) {
      const stackItem: StateStackItem = {
        component: componentNode.path.join('.'),
      };
      if (!this.$state?.length) {
        // initialize the state-stack if it is empty or does not exist
        this.$session.state = [stackItem];
      } else {
        // replace last item in stack
        this.$state[this.$state.length - 1] = stackItem;
      }
    }

    // update the active component node in handleRequest to keep track of the state
    this.$handleRequest.activeComponentNode = componentNode;
    // execute the component's handler
    await componentNode.executeHandler({
      jovo: this.jovoReference,
      handler,
    });
  }

  async $delegate<COMPONENT extends BaseComponent>(
    constructor: ComponentConstructor<COMPONENT>,
    options: DelegateOptions<ComponentConfig<COMPONENT>>,
  ): Promise<void>;
  async $delegate(componentName: string, options: DelegateOptions): Promise<void>;
  async $delegate(
    constructorOrName: ComponentConstructor | string,
    options: DelegateOptions,
  ): Promise<void> {
    const componentName =
      typeof constructorOrName === 'function' ? constructorOrName.name : constructorOrName;
    // get the node with the given name relative to the currently active component-node
    const componentNode = this.$handleRequest.componentTree.getNodeRelativeToOrFail(
      componentName,
      this.$handleRequest.activeComponentNode?.path,
    );

    // make sure the state-stack exists and is not empty, even if it is a global component
    // in order to do that we need to add the path of the currently active component
    if (!this.$session.state?.length) {
      this.$session.state = [
        {
          component: (this.$handleRequest.activeComponentNode?.path || []).join('.'),
        },
      ];
    }

    // serialize all values in 'resolve'
    const serializableResolve: Record<string, string> = {};
    for (const key in options.resolve) {
      if (options.resolve.hasOwnProperty(key)) {
        const value = options.resolve[key];
        serializableResolve[key] = typeof value === 'string' ? value : value.name;
      }
    }

    // serialize the whole config
    const serializableConfig = _cloneDeep(options.config);
    if (serializableConfig) {
      forEachDeep(serializableConfig, (value, path) => {
        // serialize all passed Output-constructors
        if (value?.prototype instanceof BaseOutput) {
          const outputMetadata = MetadataStorage.getInstance().getOutputMetadata(value);
          if (!outputMetadata) {
            // TODO determine what to do!
            return;
          }
          _set(serializableConfig, path, { type: 'output', name: outputMetadata.name });
        }
      });
    }
    // push the delegating component to the state-stack
    this.$session.state.push({
      resolve: serializableResolve,
      config: serializableConfig,
      component: componentNode.path.join('.'),
    });
    // update the active component node in handleRequest to keep track of the state
    this.$handleRequest.activeComponentNode = componentNode;
    // execute the component's handler
    await componentNode.executeHandler({
      jovo: this.jovoReference,
    });
  }

  // TODO determine whether an error should be thrown if $resolve is called from a context outside a delegation
  async $resolve<ARGS extends unknown[]>(eventName: string, ...eventArgs: ARGS): Promise<void> {
    if (!this.$state) {
      return;
    }
    const currentStateStackItem = this.$state[this.$state.length - 1];
    const previousStateStackItem = this.$state[this.$state.length - 2];
    // make sure the state-stack exists and it long enough
    if (!currentStateStackItem?.resolve || !previousStateStackItem) {
      return;
    }
    const resolvedHandler = currentStateStackItem.resolve[eventName];
    const previousComponentPath = previousStateStackItem.component.split('.');
    // get the previous node
    const previousComponentNode =
      this.$handleRequest.componentTree.getNodeAtOrFail(previousComponentPath);

    // if previous component is global, remove another item from the stack to remove the global component
    if (previousComponentNode.metadata.isGlobal) {
      this.$state.pop();
    }
    // remove the latest item from the state-stack
    this.$state.pop();

    // update the active component node in handleRequest to keep track of the state
    this.$handleRequest.activeComponentNode = previousComponentNode;
    // execute the component's handler
    await previousComponentNode.executeHandler({
      jovo: this.jovoReference,
      handler: resolvedHandler,
      callArgs: eventArgs,
    });
  }

  getSession(): JovoSession {
    const session = this.$request.getSession();
    return session instanceof JovoSession ? session : new JovoSession(session);
  }

  getEntityMap(): EntityMap {
    return this.$input.entities || this.$input.nlu?.entities || {};
  }

  getPersistableData(): JovoPersistableData {
    return {
      user: this.$user.getPersistableData(),
      session: this.$session.getPersistableData(),
      history: this.$history.getPersistableData(),
      createdAt: new Date(this.$user.createdAt).toISOString(),
      updatedAt: new Date().toISOString(),
    };
  }

  setPersistableData(data: JovoPersistableData, config?: DbPluginStoredElementsConfig): void {
    const isStoredElementEnabled = (key: 'user' | 'session' | 'history') => {
      const value = config?.[key];
      return !!(typeof value === 'object' ? value.enabled : value);
    };

    if (isStoredElementEnabled('user')) {
      this.$user.setPersistableData(data.user);
    }
    if (isStoredElementEnabled('session')) {
      this.$session.setPersistableData(data.session);
    }
    if (isStoredElementEnabled('history')) {
      this.$history.setPersistableData(data.history);
    }
    this.$user.createdAt = new Date(data?.createdAt || new Date());
    this.$user.updatedAt = new Date(data?.updatedAt || new Date());
  }

  getCurrentHistoryItem(): JovoHistoryItem {
    return {
      request: this.$request,
      input: this.$input,

      state: this.$state,
      entities: this.$entities,

      output: this.$output,
      response: this.$response,
    };
  }

  private get jovoReference(): Jovo {
    return (this as { jovo?: Jovo })?.jovo || (this as unknown as Jovo);
  }
}<|MERGE_RESOLUTION|>--- conflicted
+++ resolved
@@ -120,15 +120,6 @@
     readonly $platform: PLATFORM,
   ) {
     this.$request = this.$platform.createRequestInstance($handleRequest.server.getRequestObject());
-<<<<<<< HEAD
-    const session = this.getSession();
-    this.$session = session instanceof JovoSession ? session : new JovoSession(session);
-    this.$type = this.$request.getRequestType() || { type: RequestType.Unknown, optional: true };
-    this.$nlu = this.$request.getNluData() || {};
-    this.$entities = this.$nlu.entities || {};
-    this.$user = this.$platform.createUserInstance(this);
-    this.$history = new JovoHistory();
-=======
     this.$input = this.$request.getInput();
     this.$output = [];
 
@@ -138,7 +129,6 @@
     this.$history = new JovoHistory();
     this.$session = this.getSession();
     this.$user = this.$platform.createUserInstance(this as unknown as JOVO);
->>>>>>> 781de86b
   }
 
   get $config(): AppConfig {
