import { JovoResponse, OutputTemplate } from '@jovotech/output';
import _cloneDeep from 'lodash.clonedeep';
import _merge from 'lodash.merge';
import _set from 'lodash.set';
import { App, AppConfig } from './App';
import { RequestType, RequestTypeLike } from './enums';
import { HandleRequest } from './HandleRequest';
import {
  BaseComponent,
  BaseOutput,
  ComponentConfig,
  ComponentConstructor,
  ComponentData,
  DeepPartial,
  I18NextAutoPath,
  I18NextResourcesLanguageKeys,
  I18NextResourcesNamespaceKeysOfLanguage,
  I18NextTOptions,
  MetadataStorage,
  OutputConstructor,
  PersistableSessionData,
  PersistableUserData,
  PickWhere,
  Server,
  StateStackItem,
} from './index';
import { AsrData, EntityMap, NluData, RequestData } from './interfaces';
import { JovoRequest } from './JovoRequest';
import { JovoSession } from './JovoSession';
import { JovoUser } from './JovoUser';
import { Platform } from './Platform';
import { JovoRoute } from './plugins/RouterPlugin';
import { forEachDeep } from './utilities';
import { JovoHistory, JovoHistoryItem, PersistableHistoryData } from './JovoHistory';

export type JovoConstructor<
  REQUEST extends JovoRequest = JovoRequest,
  RESPONSE extends JovoResponse = JovoResponse,
  JOVO extends Jovo<REQUEST, RESPONSE> = Jovo<REQUEST, RESPONSE>,
  // eslint-disable-next-line @typescript-eslint/no-explicit-any
  PLATFORM extends Platform<REQUEST, RESPONSE, JOVO, any> = Platform<REQUEST, RESPONSE, JOVO, any>,
> = new (app: App, handleRequest: HandleRequest, platform: PLATFORM, ...args: unknown[]) => JOVO;

export interface JovoPersistableData {
  user?: PersistableUserData;
  session?: PersistableSessionData;
  history?: PersistableHistoryData;
  createdAt?: string;
  updatedAt?: string;
}

export interface JovoRequestType {
  type?: RequestTypeLike;
  subType?: string;
  optional?: boolean;
}

export interface JovoComponentInfo<
  DATA extends ComponentData = ComponentData,
  CONFIG extends Record<string, unknown> = Record<string, unknown>,
> {
  $data: DATA;
  $config?: CONFIG;
}

export interface DelegateOptions<
  CONFIG extends Record<string, unknown> | undefined = Record<string, unknown> | undefined,
  EVENTS extends string = string,
> {
  resolve: Record<EVENTS, string | ((this: BaseComponent, ...args: unknown[]) => unknown)>;
  config?: CONFIG;
}

export function registerPlatformSpecificJovoReference<
  KEY extends keyof Jovo,
  REQUEST extends JovoRequest,
  RESPONSE extends JovoResponse,
  JOVO extends Jovo<REQUEST, RESPONSE>,
>(key: KEY, jovoClass: JovoConstructor<REQUEST, RESPONSE, JOVO>): void {
  Object.defineProperty(Jovo.prototype, key, {
    get(): Jovo[KEY] | undefined {
      return this instanceof jovoClass
        ? this
        : this.jovo instanceof jovoClass
        ? this.jovo
        : undefined;
    },
  });
}

export abstract class Jovo<
  REQUEST extends JovoRequest = JovoRequest,
  RESPONSE extends JovoResponse = JovoResponse,
> {
  $asr: AsrData;
  $data: RequestData;
  $entities: EntityMap;
  $nlu: NluData;
  $output: OutputTemplate | OutputTemplate[];
  $request: REQUEST;
  $response?: RESPONSE | RESPONSE[];
  $route?: JovoRoute;
  $session: JovoSession;
  $type: JovoRequestType;
  $user: JovoUser;

  $history: JovoHistory;

  constructor(
    readonly $app: App,
    readonly $handleRequest: HandleRequest,
    // eslint-disable-next-line @typescript-eslint/no-explicit-any
    readonly $platform: Platform<REQUEST, RESPONSE, any, any>,
  ) {
    this.$asr = {};
    this.$data = {};
    this.$output = [];
    this.$request = this.$platform.createRequestInstance($handleRequest.server.getRequestObject());
    const session = this.getSession();
    this.$session = session instanceof JovoSession ? session : new JovoSession(session);
    this.$type = this.$request.getRequestType() || { type: RequestType.Unknown, optional: true };
    this.$nlu = this.$request.getNluData() || {};
    this.$entities = this.$nlu.entities || {};
<<<<<<< HEAD
    this.$user = this.$platform.createUserInstance();
=======
    this.$history = new JovoHistory();
    this.$user = this.$platform.createUserInstance(this);
>>>>>>> a31e97d6
  }

  get $config(): AppConfig {
    return this.$handleRequest.config;
  }

  get $server(): Server {
    return this.$handleRequest.server;
  }

  get $plugins(): HandleRequest['plugins'] {
    return this.$handleRequest.plugins;
  }

  get $state(): JovoSession['$state'] {
    return this.$session.$state;
  }

  get $subState(): string | undefined {
    if (!this.$state?.length) return;
    return this.$state[this.$state.length - 1]?.$subState;
  }

  set $subState(value: string | undefined) {
    if (!this.$state?.length) return;
    this.$state[this.$state.length - 1].$subState = value;
  }

  get $component(): JovoComponentInfo {
    if (!this.$session.$state) {
      this.$session.$state = [];
    }
    const state = this.$session.$state;
    const setDataIfNotDefined = () => {
      if (!state[state.length - 1 || 0]?.$data) {
        state[state.length - 1].$data = {};
      }
    };
    return {
      get $data(): ComponentData {
        // Make sure $data exists in latest state.
        setDataIfNotDefined();
        return state[state.length - 1].$data as ComponentData;
      },
      set $data(value: ComponentData) {
        // Make sure $data exists in latest state.
        setDataIfNotDefined();
        state[state.length - 1].$data = value;
      },
      get $config(): Record<string, unknown> | undefined {
        const deserializedStateConfig = _cloneDeep(state?.[state?.length - 1 || 0]?.config);
        if (deserializedStateConfig) {
          // deserialize all found Output-constructors
          forEachDeep(deserializedStateConfig, (value, path) => {
            // TODO: check restriction
            if (
              typeof value === 'object' &&
              value.type === 'output' &&
              value.name &&
              Object.keys(value).length === 2
            ) {
              const outputMetadata = MetadataStorage.getInstance().getOutputMetadataByName(
                value.name,
              );
              if (!outputMetadata) {
                // TODO determine what to do!
                return;
              }
              _set(deserializedStateConfig, path, outputMetadata.target);
            }
          });
        }
        return deserializedStateConfig;
      },
      set $config(value: Record<string, unknown> | undefined) {
        state[state.length - 1].config = value;
      },
    };
  }

  $t<
    PATH extends string,
    LANGUAGE extends I18NextResourcesLanguageKeys | string = I18NextResourcesLanguageKeys,
    NAMESPACE extends
      | I18NextResourcesNamespaceKeysOfLanguage<LANGUAGE>
      | string = I18NextResourcesNamespaceKeysOfLanguage<LANGUAGE>,
  >(
    path:
      | I18NextAutoPath<PATH, LANGUAGE, NAMESPACE>
      | PATH
      | Array<I18NextAutoPath<PATH, LANGUAGE, NAMESPACE> | PATH>,
    options?: I18NextTOptions<LANGUAGE, NAMESPACE>,
  ): string {
    if (!options) {
      options = {};
    }
    if (!options.lng) {
      options.lng = this.$request.getLocale() as LANGUAGE;
    }
    return this.$app.i18n.t<PATH, LANGUAGE, NAMESPACE>(path, options);
  }

  async $send(outputTemplate: OutputTemplate | OutputTemplate[]): Promise<void>;
  async $send<OUTPUT extends BaseOutput>(
    outputConstructor: OutputConstructor<OUTPUT, REQUEST, RESPONSE, this>,
    options?: DeepPartial<OUTPUT['options']>,
  ): Promise<void>;
  async $send<OUTPUT extends BaseOutput>(
    outputConstructorOrTemplate:
      | OutputConstructor<OUTPUT, REQUEST, RESPONSE, this>
      | OutputTemplate
      | OutputTemplate[],
    options?: DeepPartial<OUTPUT['options']>,
  ): Promise<void> {
    let newOutput: OutputTemplate | OutputTemplate[];
    if (typeof outputConstructorOrTemplate === 'function') {
      const outputInstance = new outputConstructorOrTemplate(this, options);
      const output = await outputInstance.build();
      // overwrite reserved properties of the built object i.e. message
      OutputTemplate.getKeys().forEach((key) => {
        if (options?.[key]) {
          if (Array.isArray(output)) {
            output[output.length - 1][key] =
              key === 'platforms'
                ? _merge({}, output[output.length - 1].platforms || {}, options[key])
                : options[key];
          } else {
            output[key] =
              key === 'platforms' ? _merge({}, output[key] || {}, options[key]) : options[key];
          }
        }
      });
      newOutput = output;
    } else {
      newOutput = outputConstructorOrTemplate;
    }

    // make $output an array if it is none
    if (!Array.isArray(this.$output)) {
      this.$output = [this.$output];
    }

    // push the new OutputTemplate(s) to $output
    Array.isArray(newOutput) ? this.$output.push(...newOutput) : this.$output.push(newOutput);
  }

  async $redirect<
    COMPONENT extends BaseComponent,
    HANDLER extends Exclude<
      // eslint-disable-next-line @typescript-eslint/ban-types
      keyof PickWhere<COMPONENT, Function>,
      keyof BaseComponent
    >,
  >(constructor: ComponentConstructor<COMPONENT>, handler?: HANDLER): Promise<void>;
  async $redirect(componentName: string, handler?: string): Promise<void>;
  async $redirect(
    constructorOrName: ComponentConstructor | string,
    handler?: string,
  ): Promise<void> {
    const componentName =
      typeof constructorOrName === 'function' ? constructorOrName.name : constructorOrName;
    // get the node with the given name relative to the currently active component-node
    const componentNode = this.$handleRequest.componentTree.getNodeRelativeToOrFail(
      componentName,
      this.$handleRequest.$activeComponentNode?.path,
    );

    // update the state-stack if the component is not global
    if (!componentNode.metadata.isGlobal) {
      const stackItem: StateStackItem = {
        component: componentNode.path.join('.'),
      };
      if (!this.$state?.length) {
        // initialize the state-stack if it is empty or does not exist
        this.$session.$state = [stackItem];
      } else {
        // replace last item in stack
        this.$state[this.$state.length - 1] = stackItem;
      }
    }

    // update the active component node in handleRequest to keep track of the state
    this.$handleRequest.$activeComponentNode = componentNode;
    // execute the component's handler
    await componentNode.executeHandler({
      jovo: this.jovoReference,
      handler,
    });
  }

  async $delegate<COMPONENT extends BaseComponent>(
    constructor: ComponentConstructor<COMPONENT>,
    options: DelegateOptions<ComponentConfig<COMPONENT>>,
  ): Promise<void>;
  async $delegate(componentName: string, options: DelegateOptions): Promise<void>;
  async $delegate(
    constructorOrName: ComponentConstructor | string,
    options: DelegateOptions,
  ): Promise<void> {
    const componentName =
      typeof constructorOrName === 'function' ? constructorOrName.name : constructorOrName;
    // get the node with the given name relative to the currently active component-node
    const componentNode = this.$handleRequest.componentTree.getNodeRelativeToOrFail(
      componentName,
      this.$handleRequest.$activeComponentNode?.path,
    );

    // make sure the state-stack exists and is not empty, even if it is a global component
    // in order to do that we need to add the path of the currently active component
    if (!this.$session.$state?.length) {
      this.$session.$state = [
        {
          component: (this.$handleRequest.$activeComponentNode?.path || []).join('.'),
        },
      ];
    }

    // serialize all values in 'resolve'
    const serializableResolve: Record<string, string> = {};
    for (const key in options.resolve) {
      if (options.resolve.hasOwnProperty(key)) {
        const value = options.resolve[key];
        serializableResolve[key] = typeof value === 'string' ? value : value.name;
      }
    }

    // serialize the whole config
    const serializableConfig = _cloneDeep(options.config);
    if (serializableConfig) {
      forEachDeep(serializableConfig, (value, path) => {
        // serialize all passed Output-constructors
        if (value?.prototype instanceof BaseOutput) {
          const outputMetadata = MetadataStorage.getInstance().getOutputMetadata(value);
          if (!outputMetadata) {
            // TODO determine what to do!
            return;
          }
          _set(serializableConfig, path, { type: 'output', name: outputMetadata.name });
        }
      });
    }
    // push the delegating component to the state-stack
    this.$session.$state.push({
      resolve: serializableResolve,
      config: serializableConfig,
      component: componentNode.path.join('.'),
    });
    // update the active component node in handleRequest to keep track of the state
    this.$handleRequest.$activeComponentNode = componentNode;
    // execute the component's handler
    await componentNode.executeHandler({
      jovo: this.jovoReference,
    });
  }

  // TODO determine whether an error should be thrown if $resolve is called from a context outside a delegation
  async $resolve<ARGS extends any[]>(eventName: string, ...eventArgs: ARGS): Promise<void> {
    if (!this.$state) {
      return;
    }
    const currentStateStackItem = this.$state[this.$state.length - 1];
    const previousStateStackItem = this.$state[this.$state.length - 2];
    // make sure the state-stack exists and it long enough
    if (!currentStateStackItem?.resolve || !previousStateStackItem) {
      return;
    }
    const resolvedHandler = currentStateStackItem.resolve[eventName];
    const previousComponentPath = previousStateStackItem.component.split('.');
    // get the previous node
    const previousComponentNode =
      this.$handleRequest.componentTree.getNodeAtOrFail(previousComponentPath);

    // if previous component is global, remove another item from the stack to remove the global component
    if (previousComponentNode.metadata.isGlobal) {
      this.$state.pop();
    }
    // remove the latest item from the state-stack
    this.$state.pop();

    // update the active component node in handleRequest to keep track of the state
    this.$handleRequest.$activeComponentNode = previousComponentNode;
    // execute the component's handler
    await previousComponentNode.executeHandler({
      jovo: this.jovoReference,
      handler: resolvedHandler,
      callArgs: eventArgs,
    });
  }

  //TODO: needs to be evaluated
  getSession(): Partial<JovoSession> | undefined {
    return this.$request.getSession();
  }

  //TODO: needs to be evaluated
  isNewSession(): boolean {
    return this.$session.isNew;
  }

  getPersistableData(): JovoPersistableData {
    return {
      user: this.$user.getPersistableData(),
      session: this.$session.getPersistableData(),
      history: this.$history.getPersistableData(),
      createdAt: new Date(this.$user.createdAt).toISOString(),
      updatedAt: new Date().toISOString(),
    };
  }

  setPersistableData(data: JovoPersistableData): void {
    this.$user.setPersistableData(data.user);
    this.$session.setPersistableData(data.session);
    this.$history.setPersistableData(data.history);
    this.$user.createdAt = new Date(data?.createdAt || new Date());
    this.$user.updatedAt = new Date(data?.updatedAt || new Date());
  }

  getCurrentHistoryItem(): JovoHistoryItem {
    return {
      output: this.$output,
      nlu: this.$nlu,
      state: this.$state,
      entities: this.$entities,
      asr: this.$asr,
      request: this.$request,
      response: this.$response,
    };
  }

  private get jovoReference(): Jovo {
    return (this as { jovo?: Jovo })?.jovo || (this as unknown as Jovo);
  }
}<|MERGE_RESOLUTION|>--- conflicted
+++ resolved
@@ -121,12 +121,8 @@
     this.$type = this.$request.getRequestType() || { type: RequestType.Unknown, optional: true };
     this.$nlu = this.$request.getNluData() || {};
     this.$entities = this.$nlu.entities || {};
-<<<<<<< HEAD
     this.$user = this.$platform.createUserInstance();
-=======
     this.$history = new JovoHistory();
-    this.$user = this.$platform.createUserInstance(this);
->>>>>>> a31e97d6
   }
 
   get $config(): AppConfig {
