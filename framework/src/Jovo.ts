<<<<<<< HEAD
import { DeepPartial, PickWhere, UnknownObject } from '@jovotech/common';
import { JovoResponse, OutputTemplate } from '@jovotech/output';
=======
import { JovoResponse, NormalizedOutputTemplate, OutputTemplate } from '@jovotech/output';
>>>>>>> 68dd56d0
import _cloneDeep from 'lodash.clonedeep';
import _merge from 'lodash.merge';
import _set from 'lodash.set';
import { App, AppConfig } from './App';
import { HandleRequest } from './HandleRequest';
import {
  BaseComponent,
  BaseOutput,
  ComponentConfig,
  ComponentConstructor,
  ComponentData,
  DbPluginStoredElementsConfig,
  I18NextAutoPath,
  I18NextResourcesLanguageKeys,
  I18NextResourcesNamespaceKeysOfLanguage,
  I18NextTOptions,
  JovoInput,
  MetadataStorage,
  OutputConstructor,
  PersistableSessionData,
  PersistableUserData,
  Server,
  StateStackItem,
} from './index';

import { EntityMap, RequestData } from './interfaces';
import { JovoDevice } from './JovoDevice';
import { JovoHistory, JovoHistoryItem, PersistableHistoryData } from './JovoHistory';
import { JovoRequest } from './JovoRequest';
import { JovoSession } from './JovoSession';
import { JovoUser } from './JovoUser';
import { Platform } from './Platform';
import { JovoRoute } from './plugins/RouterPlugin';
import { forEachDeep } from './utilities';

export type JovoConstructor<
  REQUEST extends JovoRequest,
  RESPONSE extends JovoResponse,
  JOVO extends Jovo<REQUEST, RESPONSE, JOVO, USER, DEVICE, PLATFORM>,
  USER extends JovoUser<JOVO>,
  DEVICE extends JovoDevice<JOVO>,
  PLATFORM extends Platform<REQUEST, RESPONSE, JOVO, USER, DEVICE, PLATFORM>,
> = new (app: App, handleRequest: HandleRequest, platform: PLATFORM, ...args: unknown[]) => JOVO;

export interface JovoPersistableData {
  user?: PersistableUserData;
  session?: PersistableSessionData;
  history?: PersistableHistoryData;
  createdAt?: string;
  updatedAt?: string;
}

export interface JovoComponentInfo<
  DATA extends ComponentData = ComponentData,
  CONFIG extends UnknownObject = UnknownObject,
> {
  data: DATA;
  config?: CONFIG;
}

export interface DelegateOptions<
  CONFIG extends UnknownObject | undefined = UnknownObject | undefined,
  EVENTS extends string = string,
> {
  // eslint-disable-next-line @typescript-eslint/no-explicit-any
  resolve: Record<EVENTS, string | ((this: BaseComponent, ...args: any[]) => any)>;
  config?: CONFIG;
}

export function registerPlatformSpecificJovoReference<
  KEY extends keyof Jovo,
  REQUEST extends JovoRequest,
  RESPONSE extends JovoResponse,
  JOVO extends Jovo<REQUEST, RESPONSE, JOVO, USER, DEVICE, PLATFORM>,
  USER extends JovoUser<JOVO>,
  DEVICE extends JovoDevice<JOVO>,
  PLATFORM extends Platform<REQUEST, RESPONSE, JOVO, USER, DEVICE, PLATFORM>,
>(key: KEY, jovoClass: JovoConstructor<REQUEST, RESPONSE, JOVO, USER, DEVICE, PLATFORM>): void {
  Object.defineProperty(Jovo.prototype, key, {
    get(): Jovo[KEY] | undefined {
      return this instanceof jovoClass
        ? this
        : this.jovo instanceof jovoClass
        ? this.jovo
        : undefined;
    },
  });
}

export abstract class Jovo<
  REQUEST extends JovoRequest = JovoRequest,
  RESPONSE extends JovoResponse = JovoResponse,
  // eslint-disable-next-line @typescript-eslint/no-explicit-any
  JOVO extends Jovo<REQUEST, RESPONSE, JOVO, USER, DEVICE, PLATFORM> = any,
  USER extends JovoUser<JOVO> = JovoUser<JOVO>,
  DEVICE extends JovoDevice<JOVO> = JovoDevice<JOVO>,
  // eslint-disable-next-line @typescript-eslint/no-explicit-any
  PLATFORM extends Platform<REQUEST, RESPONSE, JOVO, USER, DEVICE, PLATFORM> = any,
> {
  $request: REQUEST;
  $input: JovoInput;
  $output: OutputTemplate[];
  $response?: RESPONSE | RESPONSE[];

  $data: RequestData;
  $device: DEVICE;
  $entities: EntityMap;
  $history: JovoHistory;
  $route?: JovoRoute;
  $session: JovoSession;
  $user: USER;

  constructor(
    readonly $app: App,
    readonly $handleRequest: HandleRequest,
    // eslint-disable-next-line @typescript-eslint/no-explicit-any
    readonly $platform: PLATFORM,
  ) {
    this.$request = this.$platform.createRequestInstance($handleRequest.server.getRequestObject());
    this.$input = this.$request.getInput();
    this.$output = [];

    this.$data = {};
    this.$device = this.$platform.createDeviceInstance(this as unknown as JOVO);
    this.$entities = this.getEntityMap();
    this.$history = new JovoHistory();
    this.$session = this.getSession();
    this.$user = this.$platform.createUserInstance(this as unknown as JOVO);
  }

  get $config(): AppConfig {
    return this.$handleRequest.config;
  }

  get $server(): Server {
    return this.$handleRequest.server;
  }

  get $plugins(): HandleRequest['plugins'] {
    return this.$handleRequest.plugins;
  }

  get $state(): JovoSession['state'] {
    return this.$session.state;
  }

  get $subState(): string | undefined {
    if (!this.$state?.length) return;
    return this.$state[this.$state.length - 1]?.subState;
  }

  set $subState(value: string | undefined) {
    if (!this.$state?.length) return;
    this.$state[this.$state.length - 1].subState = value;
  }

  get $component(): JovoComponentInfo {
    // global components should not have component-data
    if (!this.$state?.length) {
      return {
        data: {},
      };
    }
    const latestStateStackItem = this.$state[this.$state.length - 1];
    return {
      get data(): ComponentData {
        if (!latestStateStackItem.data) {
          latestStateStackItem.data = {};
        }
        return latestStateStackItem.data;
      },
      set data(value: ComponentData) {
        if (!latestStateStackItem.data) {
          latestStateStackItem.data = {};
        }
        latestStateStackItem.data = value;
      },
      get config(): UnknownObject | undefined {
        const deserializedStateConfig = _cloneDeep(latestStateStackItem.config);
        if (deserializedStateConfig) {
          // deserialize all found Output-constructors
          forEachDeep(deserializedStateConfig, (value, path) => {
            // TODO: check restriction
            if (
              typeof value === 'object' &&
              value.type === 'output' &&
              value.name &&
              Object.keys(value).length === 2
            ) {
              const outputMetadata = MetadataStorage.getInstance().getOutputMetadataByName(
                value.name,
              );
              if (!outputMetadata) {
                // TODO determine what to do!
                return;
              }
              _set(deserializedStateConfig, path, outputMetadata.target);
            }
          });
        }
        return deserializedStateConfig;
      },
      set config(value: UnknownObject | undefined) {
        latestStateStackItem.config = value;
      },
    };
  }

  $t<
    PATH extends string,
    LANGUAGE extends I18NextResourcesLanguageKeys | string = I18NextResourcesLanguageKeys,
    NAMESPACE extends
      | I18NextResourcesNamespaceKeysOfLanguage<LANGUAGE>
      | string = I18NextResourcesNamespaceKeysOfLanguage<LANGUAGE>,
  >(
    path:
      | I18NextAutoPath<PATH, LANGUAGE, NAMESPACE>
      | PATH
      | Array<I18NextAutoPath<PATH, LANGUAGE, NAMESPACE> | PATH>,
    options?: I18NextTOptions<LANGUAGE, NAMESPACE>,
  ): string {
    if (!options) {
      options = {};
    }
    if (!options.lng) {
      options.lng = this.$request.getLocale() as LANGUAGE;
    }
    return this.$app.i18n.t<PATH, LANGUAGE, NAMESPACE>(path, options);
  }

  async $send(outputTemplateOrMessage: OutputTemplate | OutputTemplate[] | string): Promise<void>;
  async $send<OUTPUT extends BaseOutput>(
    outputConstructor: OutputConstructor<OUTPUT, REQUEST, RESPONSE, this>,
    options?: DeepPartial<OUTPUT['options']>,
  ): Promise<void>;
  async $send<OUTPUT extends BaseOutput>(
    outputConstructorOrTemplateOrMessage:
      | string
      | OutputConstructor<OUTPUT, REQUEST, RESPONSE, this>
      | OutputTemplate
      | OutputTemplate[],
    options?: DeepPartial<OUTPUT['options']>,
  ): Promise<void> {
    let newOutput: OutputTemplate | OutputTemplate[];
    if (typeof outputConstructorOrTemplateOrMessage === 'function') {
      const outputInstance = new outputConstructorOrTemplateOrMessage(this, options);
      const output = await outputInstance.build();
      // overwrite reserved properties of the built object i.e. message
      NormalizedOutputTemplate.getKeys().forEach((key) => {
        if (options?.[key]) {
          if (Array.isArray(output)) {
            output[output.length - 1][key] =
              key === 'platforms'
                ? _merge({}, output[output.length - 1].platforms || {}, options[key])
                : options[key];
          } else {
            output[key] =
              key === 'platforms' ? _merge({}, output[key] || {}, options[key]) : options[key];
          }
        }
      });
      newOutput = output;
    } else if (typeof outputConstructorOrTemplateOrMessage === 'string') {
      newOutput = {
        message: outputConstructorOrTemplateOrMessage,
      };
    } else {
      newOutput = outputConstructorOrTemplateOrMessage;
    }

    // push the new OutputTemplate(s) to $output
    Array.isArray(newOutput) ? this.$output.push(...newOutput) : this.$output.push(newOutput);
  }

  async $redirect<
    COMPONENT extends BaseComponent,
    HANDLER extends Exclude<
      // eslint-disable-next-line @typescript-eslint/ban-types
      keyof PickWhere<COMPONENT, Function>,
      keyof BaseComponent
    >,
  >(constructor: ComponentConstructor<COMPONENT>, handler?: HANDLER): Promise<void>;
  async $redirect(componentName: string, handler?: string): Promise<void>;
  async $redirect(
    constructorOrName: ComponentConstructor | string,
    handler?: string,
  ): Promise<void> {
    const componentName =
      typeof constructorOrName === 'function' ? constructorOrName.name : constructorOrName;
    // get the node with the given name relative to the currently active component-node
    const componentNode = this.$handleRequest.componentTree.getNodeRelativeToOrFail(
      componentName,
      this.$handleRequest.activeComponentNode?.path,
    );

    // update the state-stack if the component is not global
    if (!componentNode.metadata.isGlobal) {
      const stackItem: StateStackItem = {
        component: componentNode.path.join('.'),
      };
      if (!this.$state?.length) {
        // initialize the state-stack if it is empty or does not exist
        this.$session.state = [stackItem];
      } else {
        // replace last item in stack
        this.$state[this.$state.length - 1] = stackItem;
      }
    }

    // update the active component node in handleRequest to keep track of the state
    this.$handleRequest.activeComponentNode = componentNode;
    // execute the component's handler
    await componentNode.executeHandler({
      jovo: this.jovoReference,
      handler,
    });
  }

  async $delegate<COMPONENT extends BaseComponent>(
    constructor: ComponentConstructor<COMPONENT>,
    options: DelegateOptions<ComponentConfig<COMPONENT>>,
  ): Promise<void>;
  async $delegate(componentName: string, options: DelegateOptions): Promise<void>;
  async $delegate(
    constructorOrName: ComponentConstructor | string,
    options: DelegateOptions,
  ): Promise<void> {
    const componentName =
      typeof constructorOrName === 'function' ? constructorOrName.name : constructorOrName;
    // get the node with the given name relative to the currently active component-node
    const componentNode = this.$handleRequest.componentTree.getNodeRelativeToOrFail(
      componentName,
      this.$handleRequest.activeComponentNode?.path,
    );

    // if the component that is currently being executed is global
    if (this.$handleRequest.activeComponentNode?.metadata?.isGlobal) {
      // make sure there is a stack
      if (!this.$session.state) {
        this.$session.state = [];
      }
      // add the current component
      this.$session.state.push({
        component: this.$handleRequest.activeComponentNode.path.join('.'),
      });
    }

    // serialize all values in 'resolve'
    const serializableResolve: Record<string, string> = {};
    for (const key in options.resolve) {
      if (options.resolve.hasOwnProperty(key)) {
        const value = options.resolve[key];
        serializableResolve[key] = typeof value === 'string' ? value : value.name;
      }
    }

    // serialize the whole config
    const serializableConfig = _cloneDeep(options.config);
    if (serializableConfig) {
      forEachDeep(serializableConfig, (value, path) => {
        // serialize all passed Output-constructors
        if (value?.prototype instanceof BaseOutput) {
          const outputMetadata = MetadataStorage.getInstance().getOutputMetadata(value);
          if (!outputMetadata) {
            // TODO determine what to do!
            return;
          }
          _set(serializableConfig, path, { type: 'output', name: outputMetadata.name });
        }
      });
    }
    // push the delegating component to the state-stack
    if (!this.$session.state) {
      this.$session.state = [];
    }
    this.$session.state.push({
      resolve: serializableResolve,
      config: serializableConfig,
      component: componentNode.path.join('.'),
    });
    // update the active component node in handleRequest to keep track of the state
    this.$handleRequest.activeComponentNode = componentNode;
    // execute the component's handler
    await componentNode.executeHandler({
      jovo: this.jovoReference,
    });
  }

  // TODO determine whether an error should be thrown if $resolve is called from a context outside a delegation
  async $resolve<ARGS extends unknown[]>(eventName: string, ...eventArgs: ARGS): Promise<void> {
    if (!this.$state) {
      return;
    }
    const currentStateStackItem = this.$state[this.$state.length - 1];
    const previousStateStackItem = this.$state[this.$state.length - 2];
    // make sure the state-stack exists and it long enough
    if (!currentStateStackItem?.resolve || !previousStateStackItem) {
      return;
    }
    const resolvedHandler = currentStateStackItem.resolve[eventName];
    const previousComponentPath = previousStateStackItem.component.split('.');
    // get the previous node
    const previousComponentNode =
      this.$handleRequest.componentTree.getNodeAtOrFail(previousComponentPath);

    // if previous component is global, remove another item from the stack to remove the global component
    if (previousComponentNode.metadata.isGlobal) {
      this.$state.pop();
    }
    // remove the latest item from the state-stack
    this.$state.pop();

    // update the active component node in handleRequest to keep track of the state
    this.$handleRequest.activeComponentNode = previousComponentNode;
    // execute the component's handler
    await previousComponentNode.executeHandler({
      jovo: this.jovoReference,
      handler: resolvedHandler,
      callArgs: eventArgs,
    });
  }

  getSession(): JovoSession {
    const session = this.$request.getSession();
    return session instanceof JovoSession ? session : new JovoSession(session);
  }

  getEntityMap(): EntityMap {
    return this.$input.entities || this.$input.nlu?.entities || {};
  }

  getPersistableData(): JovoPersistableData {
    return {
      user: this.$user.getPersistableData(),
      session: this.$session.getPersistableData(),
      history: this.$history.getPersistableData(),
      createdAt: new Date(this.$user.createdAt).toISOString(),
      updatedAt: new Date().toISOString(),
    };
  }

  setPersistableData(data: JovoPersistableData, config?: DbPluginStoredElementsConfig): void {
    const isStoredElementEnabled = (key: 'user' | 'session' | 'history') => {
      const value = config?.[key];
      return typeof value === 'object' ? value.enabled !== false : !!value;
    };

    if (isStoredElementEnabled('user')) {
      this.$user.setPersistableData(data.user);
    }
    if (isStoredElementEnabled('session')) {
      this.$session.setPersistableData(data.session, config?.session);
    }
    if (isStoredElementEnabled('history')) {
      this.$history.setPersistableData(data.history);
    }
    this.$user.createdAt = new Date(data?.createdAt || new Date());
    this.$user.updatedAt = new Date(data?.updatedAt || new Date());
  }

  getCurrentHistoryItem(): JovoHistoryItem {
    return {
      request: this.$request,
      input: this.$input,

      state: this.$state,
      entities: this.$entities,

      output: this.$output,
      response: this.$response,
    };
  }

  private get jovoReference(): Jovo {
    return (this as { jovo?: Jovo })?.jovo || (this as unknown as Jovo);
  }
}<|MERGE_RESOLUTION|>--- conflicted
+++ resolved
@@ -1,9 +1,5 @@
-<<<<<<< HEAD
 import { DeepPartial, PickWhere, UnknownObject } from '@jovotech/common';
-import { JovoResponse, OutputTemplate } from '@jovotech/output';
-=======
 import { JovoResponse, NormalizedOutputTemplate, OutputTemplate } from '@jovotech/output';
->>>>>>> 68dd56d0
 import _cloneDeep from 'lodash.clonedeep';
 import _merge from 'lodash.merge';
 import _set from 'lodash.set';
