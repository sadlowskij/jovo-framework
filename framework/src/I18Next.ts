--- conflicted
+++ resolved
@@ -1,18 +1,10 @@
-<<<<<<< HEAD
 import { AnyObject, OmitIndex } from '@jovotech/common';
-import i18next, { InitOptions, Resource, TOptionsBase } from 'i18next';
-import type { A, F, U } from 'ts-toolbelt';
+import i18next, { InitOptions, Resource, TOptionsBase, TFunctionResult } from 'i18next';
+import type { A, F, O, S, U } from 'ts-toolbelt';
 import { Plugin, PluginConfig } from './Plugin';
-=======
-import i18next, { InitOptions, Resource, TFunctionResult, TOptionsBase } from 'i18next';
-import _merge from 'lodash.merge';
-import type { A, F, O, S, U } from 'ts-toolbelt';
-import { AnyObject, OmitIndex } from '@jovotech/common';
-
 
 // Make an explicit string literal out of a passed string. If T equals string return never
 export type StringLiteral<T> = T extends string ? (string extends T ? never : T) : never;
->>>>>>> 124d2ec1
 
 // Provide an interface that can be augmented in order to provide code-completion for translation-keys.
 export interface I18NextResources extends Resource {}
@@ -63,13 +55,9 @@
 > = RESULT extends undefined ? I18NextTFunctionResult : RESULT;
 
 // Custom init-options for i18next in case some custom properties are used in the future.
-<<<<<<< HEAD
 export interface I18NextConfig extends InitOptions, PluginConfig {}
-=======
-export interface I18NextOptions extends InitOptions {}
 export type I18NextTFunctionResult = TFunctionResult;
-export type I18NextTFunctionOptions = TOptionsBase;
->>>>>>> 124d2ec1
+export type I18NextTFunctionOptions = TOptionsBase & { platform?: string };
 
 // Custom t-options for i18next, needed in order to interfere passed language and namespace.
 export interface I18NextTOptions<
@@ -119,8 +107,12 @@
       | LITERAL_PATH
       | Array<I18NextAutoPath<LITERAL_PATH, LANGUAGE, NAMESPACE> | LITERAL_PATH>,
     options?: I18NextTOptions<LANGUAGE, NAMESPACE>,
-<<<<<<< HEAD
-  ): string {
+  ): I18NextResult<LITERAL_PATH, LANGUAGE, NAMESPACE>;
+  t<RESULT extends I18NextTFunctionResult = string>(
+    path: string | string[],
+    options?: I18NextTFunctionOptions,
+  ): RESULT;
+  t(path: string | string[], options?: I18NextTFunctionOptions): I18NextTFunctionResult {
     if (options?.platform) {
       if (Array.isArray(path)) {
         for (const p of path) {
@@ -136,15 +128,5 @@
         }
       }
     }
-
-=======
-  ): I18NextResult<LITERAL_PATH, LANGUAGE, NAMESPACE>;
-  t<RESULT extends I18NextTFunctionResult = string>(
-    path: string | string[],
-    options?: I18NextTFunctionOptions,
-  ): RESULT;
-  t(path: string | string[], options?: I18NextTFunctionOptions): I18NextTFunctionResult {
->>>>>>> 124d2ec1
-    return this.i18n.t(path, options);
   }
 }