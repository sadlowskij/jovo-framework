--- conflicted
+++ resolved
@@ -23,7 +23,6 @@
 import { RouterPlugin } from './plugins/RouterPlugin';
 import { Server } from './Server';
 
-<<<<<<< HEAD
 export interface AppRoutingConfig {
   intentMap?: IntentMap;
   intentsToSkipUnhandled?: string[];
@@ -39,8 +38,6 @@
   components?: Array<ComponentConstructor | ComponentDeclaration>;
 };
 
-=======
->>>>>>> 44293bea
 export type Usable = Plugin | ComponentConstructor | ComponentDeclaration;
 
 export const APP_MIDDLEWARES = [
@@ -71,16 +68,6 @@
   intentsToSkipUnhandled?: string[];
 }
 
-export interface AppConfig extends ExtensibleConfig {
-  i18n?: I18NextOptions;
-  logging?: BasicLoggingConfig | boolean;
-  routing?: AppRoutingConfig;
-}
-
-export type AppInitConfig = ExtensibleInitConfig<AppConfig> & {
-  components?: Array<ComponentConstructor | ComponentDeclaration>;
-};
-
 export class App extends Extensible<AppConfig, AppMiddlewares> {
   readonly componentTree: ComponentTree;
   readonly i18n: I18Next;
