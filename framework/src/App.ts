import { ArrayElement, ISettingsParam } from '@jovotech/common';
import _merge from 'lodash.merge';
import {
  ComponentTree,
  I18NextConfig,
  IntentMap,
  Jovo,
  Logger,
  Middleware,
  MiddlewareFunction,
  Plugin,
  PossibleMiddlewareName,
} from '.';
import { ComponentConstructor, ComponentDeclaration } from './BaseComponent';
import { MatchingPlatformNotFoundError } from './errors/MatchingPlatformNotFoundError';
import { Extensible, ExtensibleConfig, ExtensibleInitConfig } from './Extensible';
import { HandleRequest } from './HandleRequest';
import { I18Next } from './I18Next';
import { MiddlewareCollection } from './MiddlewareCollection';
import { Platform } from './Platform';
import { BasicLogging, BasicLoggingConfig } from './plugins/BasicLogging';
import { HandlerPlugin } from './plugins/HandlerPlugin';
import { OutputPlugin } from './plugins/OutputPlugin';
import { RouterPlugin } from './plugins/RouterPlugin';
import { Server } from './Server';

export interface AppRoutingConfig {
  intentMap?: IntentMap;
  intentsToSkipUnhandled?: string[];
}

export interface AppConfig extends ExtensibleConfig {
  i18n?: I18NextConfig;
  logging?: BasicLoggingConfig | boolean;
  routing?: AppRoutingConfig;
}

export type AppInitConfig = ExtensibleInitConfig<AppConfig> & {
  components?: Array<ComponentConstructor | ComponentDeclaration>;
};

export type Usable = Plugin | ComponentConstructor | ComponentDeclaration;

export const APP_MIDDLEWARES = [
  'request.start',
  'request',
  'request.end',
  'interpretation.start',
  'interpretation.asr',
  'interpretation.nlu',
  'interpretation.end',
  'dialogue.start',
  'dialogue.router',
  'dialogue.logic',
  'dialogue.end',
  'response.start',
  'response.output',
  'response.tts',
  'response.end',
] as const;
export type AppMiddleware = ArrayElement<typeof APP_MIDDLEWARES>;
export type AppMiddlewares = AppMiddleware[];

// eslint-disable-next-line @typescript-eslint/no-explicit-any
export type AppErrorListener = (error: Error, jovo?: Jovo) => any;
export interface AppRoutingConfig {
  intentMap?: IntentMap;
  intentsToSkipUnhandled?: string[];
}

<<<<<<< HEAD
export type LoggingConfig = BasicLoggingConfig & { tslog?: ISettingsParam };

export interface AppConfig extends ExtensibleConfig {
  i18n?: I18NextOptions;
  logging?: LoggingConfig | boolean;
  routing?: AppRoutingConfig;
}

export type AppInitConfig = ExtensibleInitConfig<AppConfig> & {
  components?: Array<ComponentConstructor | ComponentDeclaration>;
};

=======
>>>>>>> 10e7b8f2
export class App extends Extensible<AppConfig, AppMiddlewares> {
  readonly componentTree: ComponentTree;
  readonly i18n: I18Next;
  private initialized = false;
  private errorListeners: AppErrorListener[] = [];

  constructor(config?: AppInitConfig) {
    super(config ? { ...config, components: undefined } : config);

    if (typeof this.config.logging === 'boolean' && this.config.logging) {
      this.use(new BasicLogging({ request: true, response: true }));
    } else if (typeof this.config.logging === 'object') {
      if (this.config.logging.tslog) {
        Logger.setSettings(_merge(Logger.settings, this.config.logging.tslog));
      }
      this.use(new BasicLogging(this.config.logging));
    }

    this.onError((error) => {
      Logger.error(error);
    });
    this.use(new RouterPlugin(), new HandlerPlugin(), new OutputPlugin());

    this.componentTree = new ComponentTree(...(config?.components || []));
    this.i18n = new I18Next(this.config.i18n);
  }

  get isInitialized(): boolean {
    return this.initialized;
  }

  get platforms(): ReadonlyArray<Platform> {
    return Object.values(this.plugins).filter((plugin) => plugin instanceof Platform) as Platform[];
  }

  configure(config: AppInitConfig): void {
    _merge(this.config, { ...config, components: undefined, plugins: undefined });
    const usables: Usable[] = [...(config?.plugins || []), ...(config?.components || [])];
    this.use(...usables);
  }

  onError(listener: AppErrorListener): void {
    if (this.errorListeners.includes(listener)) {
      return;
    }
    this.errorListeners.push(listener);
  }

  initializeMiddlewareCollection(): MiddlewareCollection<AppMiddlewares> {
    return new MiddlewareCollection(...APP_MIDDLEWARES);
  }

  middleware(name: PossibleMiddlewareName<AppMiddleware>): Middleware | undefined;
  middleware(name: string): Middleware | undefined;
  middleware(name: PossibleMiddlewareName<AppMiddleware> | string): Middleware | undefined {
    return this.middlewareCollection.get(name);
  }

  hook(name: PossibleMiddlewareName<AppMiddleware>, fn: MiddlewareFunction): void;
  hook(name: string, fn: MiddlewareFunction): void;
  hook(name: PossibleMiddlewareName<AppMiddleware> | string, fn: MiddlewareFunction): void {
    this.middlewareCollection.use(name, fn);
  }

  getDefaultConfig(): AppConfig {
    return {
      logging: true,
    };
  }

  async initialize(): Promise<void> {
    if (this.initialized) {
      return;
    }
    try {
      await this.componentTree.initialize();
      await this.i18n.initialize();
      await this.initializePlugins();
      this.initialized = true;
    } catch (e) {
      return this.handleError(e);
    }
  }

  use<T extends Usable[]>(...usables: T): this {
    const plugins = usables.filter((usable) => {
      if (!(usable instanceof Plugin)) {
        return false;
      }

      if (
        (process.env.NODE_ENV === 'test' || process.env.JEST_WORKER_ID) &&
        (usable as Plugin).config.skipTests
      ) {
        return false;
      }

      return true;
    }) as Plugin[];
    if (plugins.length) {
      super.use(...plugins);
    }
    const components = usables.filter((usable) => !(usable instanceof Plugin)) as Array<
      ComponentConstructor | ComponentDeclaration
    >;
    if (components.length) {
      this.componentTree.add(...components);
    }
    return this;
  }

  async handle(server: Server): Promise<void> {
    try {
      const handleRequest = new HandleRequest(this, server);
      await handleRequest.mount();

      const relatedPlatform = handleRequest.platforms.find((platform) =>
        platform.isRequestRelated(server.getRequestObject()),
      );
      if (!relatedPlatform) {
        throw new MatchingPlatformNotFoundError(server.getRequestObject());
      }
      handleRequest.platform = relatedPlatform;
      const jovo = relatedPlatform.createJovoInstance(this, handleRequest);

      // RIDR-pipeline
      await handleRequest.middlewareCollection.run(APP_MIDDLEWARES.slice(), jovo);

      await handleRequest.dismount();

      // TODO determine what to do if there is not response
      if (!jovo.$response) {
        return;
      }

      await server.setResponse(jovo.$response);
    } catch (e) {
      return this.handleError(e);
    }
  }

  async handleError(error: unknown, jovo?: Jovo): Promise<void> {
    const errorInstance: Error = error instanceof Error ? error : new Error(error as string);

    if (!this.errorListeners?.length) {
      throw error;
    }

    for (const listener of this.errorListeners) {
      await listener(errorInstance, jovo);
    }
  }
}<|MERGE_RESOLUTION|>--- conflicted
+++ resolved
@@ -24,21 +24,6 @@
 import { RouterPlugin } from './plugins/RouterPlugin';
 import { Server } from './Server';
 
-export interface AppRoutingConfig {
-  intentMap?: IntentMap;
-  intentsToSkipUnhandled?: string[];
-}
-
-export interface AppConfig extends ExtensibleConfig {
-  i18n?: I18NextConfig;
-  logging?: BasicLoggingConfig | boolean;
-  routing?: AppRoutingConfig;
-}
-
-export type AppInitConfig = ExtensibleInitConfig<AppConfig> & {
-  components?: Array<ComponentConstructor | ComponentDeclaration>;
-};
-
 export type Usable = Plugin | ComponentConstructor | ComponentDeclaration;
 
 export const APP_MIDDLEWARES = [
@@ -63,17 +48,19 @@
 
 // eslint-disable-next-line @typescript-eslint/no-explicit-any
 export type AppErrorListener = (error: Error, jovo?: Jovo) => any;
+
 export interface AppRoutingConfig {
   intentMap?: IntentMap;
   intentsToSkipUnhandled?: string[];
 }
 
-<<<<<<< HEAD
-export type LoggingConfig = BasicLoggingConfig & { tslog?: ISettingsParam };
+export interface AppLoggingConfig extends BasicLoggingConfig {
+  tslog?: ISettingsParam;
+}
 
 export interface AppConfig extends ExtensibleConfig {
-  i18n?: I18NextOptions;
-  logging?: LoggingConfig | boolean;
+  i18n?: I18NextConfig;
+  logging?: AppLoggingConfig | boolean;
   routing?: AppRoutingConfig;
 }
 
@@ -81,8 +68,6 @@
   components?: Array<ComponentConstructor | ComponentDeclaration>;
 };
 
-=======
->>>>>>> 10e7b8f2
 export class App extends Extensible<AppConfig, AppMiddlewares> {
   readonly componentTree: ComponentTree;
   readonly i18n: I18Next;
