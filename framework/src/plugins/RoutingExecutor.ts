--- conflicted
+++ resolved
@@ -48,17 +48,11 @@
     return [...localRouteMatches, ...globalRouteMatches];
   }
 
-<<<<<<< HEAD
   setSkipForRouteMatches(rankedRouteMatches: RouteMatch[]): void {
     const isIntentToSkipUnhandled =
       this.jovo.$handleRequest.config.routing?.intentsToSkipUnhandled?.includes(
         this.getMappedIntentName(),
       );
-=======
-  setSkipForRouteMatches(intentName: string, rankedRouteMatches: RouteMatch[]): void {
-    const isIntentToSkipUnhandled =
-      this.jovo.$handleRequest.config.routing?.intentsToSkipUnhandled?.includes(intentName);
->>>>>>> f06456f8
     // if the mapped intent is an intent that is supposed to skip UNHANDLED
     if (isIntentToSkipUnhandled) {
       // set skip: true for all UNHANDLED-matches
