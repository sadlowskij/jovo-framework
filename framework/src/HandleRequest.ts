--- conflicted
+++ resolved
@@ -5,14 +5,9 @@
 import { ComponentTree, ComponentTreeNode, MiddlewareCollection, Platform } from './index';
 import { Server } from './Server';
 
-<<<<<<< HEAD
 export class HandleRequest extends Extensible<AppConfig, AppBaseMiddleware[]> {
-  readonly componentTree: ComponentTree;
-=======
-export class HandleRequest extends Extensible<AppConfig, AppBaseMiddlewares> {
   readonly componentTree!: ComponentTree;
   $activeComponentNode?: ComponentTreeNode;
->>>>>>> a31e97d6
   $platform!: Platform;
 
   constructor(readonly app: App, readonly server: Server) {
