<<<<<<< HEAD
import { Log } from './util/Log';
import { Project as P } from './util/Project';
export {} from './plugins/types';
=======
import { AppConfig } from './Interfaces';
import { Log } from './Log';
import { Project as P } from './Project';

>>>>>>> 9c41fe14
export const Project = P.getInstance();

export function config(cfg?: AppConfig): AppConfig {
  return cfg || {};
}

try {
  // do not use source map support with jest.
  if (process.env.JEST_WORKER_ID === undefined) {
    require('source-map-support').install(); // tslint:disable-line
  }
} catch (error) {
  Log.error(error);
}

declare global {
  interface Console {
    /**
     * Prints to console and exits process.
     * @param {object} obj
     */
    dd(obj: object): void;
  }
}

export { BaseApp } from './core/BaseApp';
export { ActionSet } from './core/ActionSet';

export { Jovo } from './core/Jovo';
export { EnumRequestType, SessionConstants } from './enums';
export { SpeechBuilder } from './util/SpeechBuilder';

export { Middleware } from './core/Middleware';
export { TestSuite, RequestBuilder, ResponseBuilder } from './TestSuite';
export { Conversation, ConversationConfig } from './util/Conversation';
export { Extensible } from './core/Extensible';
export { ExtensibleConfig } from './core/Extensible';
export { Cms } from './util/Cms';
export { BaseCmsPlugin } from './plugins/BaseCmsPlugin';
export { JovoError, ErrorCode } from './errors/JovoError';
export { HandleRequest } from './core/HandleRequest';

export {
  InvalidValuesValidator,
<<<<<<< HEAD
} from './plugins/validators/InvalidValuesValidator';
export {
  IsRequiredValidator
} from './plugins/validators/IsRequiredValidator';

export {
  Validator
} from './plugins/validators/Validator';

export {
  ValidationError
} from './plugins/validators/ValidatorError';

export {
  ValidValuesValidator
} from './plugins/validators/ValidValuesValidator';
export {
  Plugin,
  PluginConfig,
  Output,
  JovoRequest,
  RequestType,
  Platform,
  Analytics,
  JovoResponse,
  Db,
  NLUData,
  Inputs,
  Input,
  Host,
  AppData,
  JovoData,
  SessionData,
  Data,
  JovoFunction,
  HandlerReturnType,
  Handler,
  RequestJSON,
} from './Interfaces';

export { Util } from './util/Util';
export { LogLevel, Log, Logger, Appender, Config, LogEvent } from './util/Log';
export { User } from './core/User';
export { ComponentPlugin } from './plugins/ComponentPlugin';
export { Component } from './plugins/Component';
export {Router} from './plugins/Router';
=======
} from './validators';
export * from './Interfaces';

export { Util } from './Util';
export * from './HttpService';
export { LogLevel, Log, Logger, Appender, Config, LogEvent } from './Log';
export { User } from './User';
>>>>>>> 9c41fe14
<|MERGE_RESOLUTION|>--- conflicted
+++ resolved
@@ -1,13 +1,9 @@
-<<<<<<< HEAD
+import { AppConfig } from './Interfaces';
 import { Log } from './util/Log';
 import { Project as P } from './util/Project';
-export {} from './plugins/types';
-=======
-import { AppConfig } from './Interfaces';
-import { Log } from './Log';
-import { Project as P } from './Project';
 
->>>>>>> 9c41fe14
+export * from './plugins/types';
+
 export const Project = P.getInstance();
 
 export function config(cfg?: AppConfig): AppConfig {
@@ -50,61 +46,20 @@
 export { JovoError, ErrorCode } from './errors/JovoError';
 export { HandleRequest } from './core/HandleRequest';
 
-export {
-  InvalidValuesValidator,
-<<<<<<< HEAD
-} from './plugins/validators/InvalidValuesValidator';
-export {
-  IsRequiredValidator
-} from './plugins/validators/IsRequiredValidator';
+export { InvalidValuesValidator } from './plugins/validators/InvalidValuesValidator';
+export { IsRequiredValidator } from './plugins/validators/IsRequiredValidator';
 
-export {
-  Validator
-} from './plugins/validators/Validator';
+export { Validator } from './plugins/validators/Validator';
 
-export {
-  ValidationError
-} from './plugins/validators/ValidatorError';
+export { ValidationError } from './plugins/validators/ValidatorError';
 
-export {
-  ValidValuesValidator
-} from './plugins/validators/ValidValuesValidator';
-export {
-  Plugin,
-  PluginConfig,
-  Output,
-  JovoRequest,
-  RequestType,
-  Platform,
-  Analytics,
-  JovoResponse,
-  Db,
-  NLUData,
-  Inputs,
-  Input,
-  Host,
-  AppData,
-  JovoData,
-  SessionData,
-  Data,
-  JovoFunction,
-  HandlerReturnType,
-  Handler,
-  RequestJSON,
-} from './Interfaces';
-
+export { ValidValuesValidator } from './plugins/validators/ValidValuesValidator';
 export { Util } from './util/Util';
 export { LogLevel, Log, Logger, Appender, Config, LogEvent } from './util/Log';
 export { User } from './core/User';
 export { ComponentPlugin } from './plugins/ComponentPlugin';
 export { Component } from './plugins/Component';
-export {Router} from './plugins/Router';
-=======
-} from './validators';
+export { Router } from './plugins/Router';
 export * from './Interfaces';
 
-export { Util } from './Util';
-export * from './HttpService';
-export { LogLevel, Log, Logger, Appender, Config, LogEvent } from './Log';
-export { User } from './User';
->>>>>>> 9c41fe14
+export * from './util/HttpService';