--- conflicted
+++ resolved
@@ -1,7 +1,7 @@
 import * as fs from 'fs';
 import * as path from 'path';
 
-import { Config as I18NextConfig, I18Next } from 'jovo-cms-i18next';
+import { Config as I18NextConfig } from 'jovo-cms-i18next';
 import {
   AppAnalyticsConfig,
   AppCmsConfig,
@@ -11,36 +11,18 @@
   AppPlatformConfig,
   BaseApp,
   ExtensibleConfig,
+  Handler,
   Host,
   Log,
   Logger,
   LogLevel,
   Middleware,
-  PluginConfig,
 } from 'jovo-core';
 import { FileDb2 } from 'jovo-db-filedb';
-
-import _cloneDeep = require('lodash.clonedeep');
-import _get = require('lodash.get');
+import { BasicLogging, Config as LoggingConfig } from './middleware/logging/BasicLogging';
+import { Config as JovoUserConfig, JovoUser } from './middleware/user/JovoUser';
 import _merge = require('lodash.merge');
-import _set = require('lodash.set');
-import { ComponentConfig } from './middleware/Component';
-import { ComponentPlugin } from './middleware/ComponentPlugin';
-import { Handler } from './middleware/Handler';
-import { BasicLogging, Config as LoggingConfig } from './middleware/logging/BasicLogging';
-import { Config as RouterConfig, Router } from './middleware/Router';
-import {
-  Config as JovoUserConfig,
-  ContextConfig,
-  JovoUser,
-  MetaDataConfig,
-} from './middleware/user/JovoUser';
-
-<<<<<<< HEAD
-import { BasicLogging } from './middleware/logging/BasicLogging';
-
-=======
->>>>>>> 9c41fe14
+
 if (process.argv.includes('--port')) {
   process.env.JOVO_PORT = process.argv[process.argv.indexOf('--port') + 1].trim();
 }
@@ -318,19 +300,17 @@
     }
   }
 
-
   init() {
     this.use(new BasicLogging());
     this.use(new JovoUser());
-
   }
 
   async handle(host: Host) {
     if (host.headers && host.headers['jovo-test']) {
       let fileDb2Path = './../db/tests';
 
+      // tslint:disable-next-line
       if (this.$db && this.$db.config && (this.$db.config! as any).pathToFile) {
-        // tslint:disable-line
         const dbPath = path.parse((this.$db.config! as any).pathToFile); // tslint:disable-line
         fileDb2Path = dbPath.dir + '/tests';
       }
@@ -346,8 +326,6 @@
     }
     await super.handle(host);
   }
-
-
 
   /**
    * @deprecated
@@ -360,36 +338,9 @@
     this.initConfig();
     this.init();
   }
-
-}
-
-<<<<<<< HEAD
-export interface LoggingConfig {
-  request?: boolean;
-  response?: boolean;
-  requestObjects?: string[];
-  responseObjects?: string[];
 }
 
 export interface Config extends ExtensibleConfig {
-=======
-export interface Config extends ExtensibleConfig, RouterConfig {
-  v1?: {
-    logging?: boolean;
-    requestLogging?: boolean;
-    responseLogging?: boolean;
-    requestLoggingObjects?: string[];
-    responseLoggingObjects?: string[];
-
-    intentMap?: { [key: string]: string };
-    inputMap?: { [key: string]: string };
-
-    intentsToSkipUnhandled: string[];
-    userMetaData?: MetaDataConfig;
-    userContext?: ContextConfig;
-    i18n: any; // tslint:disable-line
-  };
->>>>>>> 9c41fe14
   keepSessionDataOnSessionEnded?: boolean;
   logging?: boolean | LoggingConfig;
 
@@ -397,26 +348,13 @@
 
   user?: JovoUserConfig | { [key: string]: any; metaData: boolean; context: boolean }; // tslint:disable-line
   i18n?: I18NextConfig;
-<<<<<<< HEAD
-  db?: { [key: string]: any }; // tslint:disable-line
-  analytics?: { [key: string]: any }; // tslint:disable-line
-  platform?: { [key: string]: any }; // tslint:disable-line
-  cms?: { [key: string]: any }; // tslint:disable-line
-  nlu?: { [key: string]: any }; // tslint:disable-line
-  // components?: { [key: string]: ComponentConfig }; // tslint:disable-line
-}
-=======
+
   db?: AppDbConfig;
   analytics?: AppAnalyticsConfig;
   platform?: AppPlatformConfig;
   cms?: AppCmsConfig;
   nlu?: AppNluConfig;
-  components?: AppComponentsConfig;
->>>>>>> 9c41fe14
-
-  handlers?: any; // tslint:disable-line
-<<<<<<< HEAD
-}
-=======
-}
->>>>>>> 9c41fe14
+  // components?: AppComponentsConfig;
+
+  handlers?: Handler[];
+}