import {
    BaseApp,
    Output,
    EnumRequestType,
    HandleRequest,
    Inputs,
    Jovo,
    Plugin,
    PluginConfig,
    User,
    SessionConstants,
    Log,
    JovoError,
    ErrorCode
} from "jovo-core";
import _merge = require('lodash.merge');
import _get = require('lodash.get');
import _set = require('lodash.set');
import crypto = require('crypto');

export interface Config extends PluginConfig {
    columnName?: string;
    implicitSave?: boolean;
    metaData?: MetaDataConfig;
    context?: ContextConfig;
<<<<<<< HEAD
    updatedAt?: boolean;
=======
    dataCaching?: boolean;
>>>>>>> 68c7949b
}

export interface MetaDataConfig {
    enabled?: boolean;
    lastUsedAt?: boolean;
    sessionsCount?: boolean;
    createdAt?: boolean;
    requestHistorySize?: number;
    devices?: boolean;
}

export interface ContextConfig {
    enabled?: boolean;
    prev?: {
        size?: number;
        request?: {
            intent?: boolean;
            state?: boolean;
            inputs?: boolean;
            timestamp?: boolean;
        },
        response?: {
            speech?: boolean;
            reprompt?: boolean;
            state?: boolean;
            output?: boolean;
        },
    };
}

export interface UserContext {
    prev?: ContextPrevObject[];
}

export interface ContextPrevObject {
    request?: {
        timestamp?: string;
        state?: string;
        intent?: string;
        inputs?: Inputs;
    };
    response?: {
        speech?: string;
        reprompt?: string | string[];
        state?: string;
        output?: Output;
    };
}

export interface UserMetaData {
    lastUsedAt?: string;
    sessionsCount?: number;
    createdAt?: string;
    requests?: any; // tslint:disable-line
}

export class JovoUser implements Plugin {

    config: Config = {
        columnName: 'userData',
        implicitSave: true,
        metaData: {
            enabled: false,
            lastUsedAt: true,
            sessionsCount: true,
            createdAt: true,
            requestHistorySize: 4,
            devices: true,
        },
        context: {
            enabled: false,
            prev: {
                size: 1,
                request: {
                    intent: true,
                    state: true,
                    inputs: true,
                    timestamp: true,
                },
                response: {
                    speech: true,
                    reprompt: true,
                    state: true,
                    output: true,
                },
            },
        },
<<<<<<< HEAD
        updatedAt: false
=======
        dataCaching: false
>>>>>>> 68c7949b
    };

    constructor(config?: Config) {

        if (config) {
            this.config = _merge(this.config, config);
        }
        this.loadDb = this.loadDb.bind(this);
        this.saveDb = this.saveDb.bind(this);
    }

    install(app: BaseApp): void {

        app.middleware('user.load')!.use(this.loadDb);
        app.middleware('user.save')!.use(this.saveDb);

        const loadDb = this.loadDb;
        const saveDb = this.saveDb;

        /**
         * Return the intent at the specified index
         * @deprecated use this.$user.context.prev[index].request.intent instead
         * @param {number} index
         * @return {String}
         */
        User.prototype.getPrevIntent = function (index: number): string | undefined {
            return _get(this.$context, `prev[${index}].request.intent`);
        };

        /**
         * Returns request.state at the specified index
         * @deprecated use this.$user.context.prev[index].request.state instead
         * @param {number} index
         * @return {String}
         */
        User.prototype.getPrevRequestState = function(index: number) {
            return _get(this.$context, `prev[${index}].request.state`);
        };

        /**
         * Returns response.state at the specified index
         * @deprecated use this.$user.context.prev[index].response.state instead
         * @param {number} index
         * @return {String}
         */
        User.prototype.getPrevResponseState = function(index: number) {
            return _get(this.$context, `prev[${index}].response.state`);
        };

        /**
         * Returns the inputs at the specified index
         * @deprecated use this.$user.context.prev[index].request.inputs instead
         * @param {number} index
         * @return {*}
         */
        User.prototype.getPrevInputs = function(index: number) {
            return _get(this.$context, `prev[${index}].request.inputs`);
        };

        /**
         * Returns the timestamp at the specified index
         * @deprecated use this.$user.context.prev[index].request.timestamp instead
         * @param {number} index
         * @return {String|*}
         */
        User.prototype.getPrevTimestamp = function(index: number) {
            return _get(this.$context, `prev[${index}].request.timestamp`);
        };

        /**
         * Returns the speech at the specified index
         * @deprecated use this.$user.context.prev[index].response.speech instead
         * @param {number} index
         * @return {String}
         */
        User.prototype.getPrevSpeech = function(index: number) {
            return _get(this.$context, `prev[${index}].response.speech`);
        };

        /**
         * Returns the reprompt at the specified index
         * @deprecated use this.$user.context.prev[index].request.reprompt instead
         * @param {number} index
         * @return {String}
         */
        User.prototype.getPrevReprompt = function(index: number) {
            return _get(this.$context, `prev[${index}].response.reprompt`);
        };


        /**
         * Explicit user deletion
         * @returns {Promise<void>}
         */
        User.prototype.delete = async function() {
            const userId = this.getId();

            if (typeof userId === 'undefined') {
                throw new Error(`Can't delete user with undefined userId`);
            }

            if (this.jovo.$app!.$db) {
                await this.jovo.$app!.$db.delete(userId);
                this.isDeleted = true;
                Log.verbose(`User with id ${userId} has been deleted.`);
            } else {
                throw new Error('No database configurated.');
            }
        };


        /**
         * Load user from db
         * @returns {Promise<any>}
         */
        User.prototype.loadData = async function() {
            if (!this.jovo) {
                throw new Error('Jovo object is not initialized.');
            }
            return await loadDb({
                jovo: this.jovo,
                host: this.jovo.$host,
                app: this.jovo.$app
            }, true);

        };

        /**
         * Save user to db
         * @returns {Promise<any>}
         */
        User.prototype.saveData = async function() {
            if (!this.jovo) {
                throw new Error('Jovo object is not initialized.');
            }
            return await saveDb({
                jovo: this.jovo,
                host: this.jovo.$host,
                app: this.jovo.$app
            }, true);

        };

        /**
         * Repeats last speech & reprompt
         * Gets the info from the database.
         *
         * Context saving has to be set.
         * user: {
         *      context: true
         * }
         */
        Jovo.prototype.repeat = async function() {
            if (_get(this.$user, '$context.prev[0].response.output')) {
                this.setOutput(_get(this.$user, '$context.prev[0].response.output'));
            }
        };
    }
    loadDb = async (handleRequest: HandleRequest, force = false) => {
        // no database
        if (!handleRequest.app.$db) {
            return Promise.resolve();
        }

        if (handleRequest.app.$db.needsWriteFileAccess === true && handleRequest.host.hasWriteFileAccess === false) {
            return Promise.resolve();
        }

        if (this.config.implicitSave === false && force === false) {
            return Promise.resolve();
        }
        if (!handleRequest.jovo) {
            throw new JovoError(
                'jovo object is not initialized.',
                ErrorCode.ERR,
                'jovo-framework'
            );
        }

        if (!handleRequest.jovo.$user) {
            throw new JovoError(
                'user object is not initialized',
                ErrorCode.ERR,
                'jovo-framework'
            );
        }
        const userId = handleRequest.jovo.$user.getId();

        if (typeof userId === 'undefined') {
            throw new JovoError(
                `Can't load user with undefined userId`,
                ErrorCode.ERR,
                'jovo-framework'
            );
        }

        const data = await handleRequest.app.$db.load(userId);

        Log.verbose(Log.header('Jovo user (load)', 'framework'));
        Log.yellow().verbose(`this.$user.getId(): ${userId}`);

        if (!data) {
            handleRequest.jovo.$user.isDeleted = false;
        } else {
            handleRequest.jovo.$user.new = false;
        }

        _set(handleRequest.jovo.$user, '$data',
            _get(data, `${this.config.columnName}.data`, {}));
        
        if (this.config.metaData && this.config.metaData.enabled) {
            _set(handleRequest.jovo.$user, '$metaData',
                _get(data, `${this.config.columnName}.metaData`, {}));
        }
        
        if (this.config.context && this.config.context.enabled) {
            _set(handleRequest.jovo.$user, '$context',
                _get(data, `${this.config.columnName}.context`, {}));
        }

        // can't parse $user, so we parse object containing its data
        const userData = {
            data: _get(handleRequest.jovo.$user, '$data'),
            metaData: _get(handleRequest.jovo.$user, '$metaData'),
            context: _get(handleRequest.jovo.$user, '$context')
        };

        this.updateDbLastState(handleRequest, userData);

        Log.yellow().verbose(`this.$user.new = ${handleRequest.jovo.$user.new}`);
        Log.verbose();
        Log.yellow().debug(JSON.stringify(handleRequest.jovo.$user.$context, null, '\t'));
        Log.yellow().debug('this.$user.$data');
        Log.yellow().debug(JSON.stringify(handleRequest.jovo.$user.$data, null, '\t'));
        Log.yellow().debug('this.$user.$metaData');
        Log.yellow().debug(JSON.stringify(handleRequest.jovo.$user.$metaData, null, '\t'));

    };


    saveDb = async (handleRequest: HandleRequest, force = false) => {
        // no database
        if (!handleRequest.app.$db) {
            return Promise.resolve();
        }
        if (handleRequest.app.$db.needsWriteFileAccess === true && handleRequest.host.hasWriteFileAccess === false) {
            return Promise.resolve();
        }
        if (!handleRequest.jovo) {
            throw new JovoError(
                'jovo object is not initialized.',
                ErrorCode.ERR,
                'jovo-framework'
            );
        }
        if (!handleRequest.jovo.$user) {
            throw new JovoError(
                'user object is not initialized',
                ErrorCode.ERR,
                'jovo-framework'
            );
        }
        if(handleRequest.jovo.$user.isDeleted) {
            return Promise.resolve();
        }
        if (this.config.implicitSave === false && force === false) {
            return Promise.resolve();
        }
        const userData: {data?: any, context?: UserContext, metaData?: UserMetaData} =  { // tslint:disable-line
            data: _get(handleRequest.jovo.$user, '$data')
        };

        if (this.config.context &&
            this.config.context.enabled) {
            this.updateContextData(handleRequest);
            userData.context = _get(handleRequest.jovo.$user, '$context');
        }

        if (this.config.metaData &&
            this.config.metaData.enabled) {
            this.updateMetaData(handleRequest);
            userData.metaData = _get(handleRequest.jovo.$user, '$metaData');
        }

        const userId = handleRequest.jovo.$user.getId();

        if (typeof userId === 'undefined') {
            throw new JovoError(
                `Can't save user with undefined userId`,
                ErrorCode.ERR,
                'jovo-framework'
            );
        }

        if (this.config.dataCaching) {
            // only save to db if there were changes made.
            if (!this.userDataIsEqualToLastState(handleRequest, userData)) {
                await handleRequest.app.$db.save(
                    userId,
                    this.config.columnName || 'userData',
                    userData
                );
            }
        } else {
            await handleRequest.app.$db.save(
                userId,
                this.config.columnName || 'userData',
                userData
            );
        }

<<<<<<< HEAD
        const updatedAt = this.config.updatedAt ? (new Date()).toISOString() : undefined;

        await handleRequest.app.$db.save(
            userId,
            this.config.columnName || 'userData',
            userData,
            updatedAt
        );

=======
>>>>>>> 68c7949b
        Log.verbose(Log.header('Jovo user: (save) ', 'framework'));
        Log.yellow().verbose(` Saved user: ${userId}`);
        Log.yellow().debug(' this.$user.$context');
        Log.yellow().debug(JSON.stringify(handleRequest.jovo.$user.$context, null, '\t'));
        Log.yellow().debug(' this.$user.$data');
        Log.yellow().debug(JSON.stringify(handleRequest.jovo.$user.$data, null, '\t'));
        Log.yellow().debug(' this.$user.$metaData');
        Log.yellow().debug(JSON.stringify(handleRequest.jovo.$user.$metaData, null, '\t'));

    };

    /**
     * Caches the current state of the user data hashed inside the jovo object 
     * @param {HandleRequest} handleRequest https://www.jovo.tech/docs/plugins#handlerequest
     * @param {object} data user data
     */
    private updateDbLastState(handleRequest: HandleRequest, data: object) {
        const stringifiedData = JSON.stringify(data);
        const hashedUserData = crypto.createHash('md5').update(stringifiedData).digest('hex');
        handleRequest.jovo!.$user.db_cache_hash = hashedUserData;
    }

    /**
     * 
     * @param {HandleRequest} handleRequest https://www.jovo.tech/docs/plugins#handlerequest
     * @param {object} data current user data
     */
    private userDataIsEqualToLastState(handleRequest: HandleRequest, data: object): boolean {
        const stringifiedData = JSON.stringify(data);
        const hashedUserData = crypto.createHash('md5').update(stringifiedData).digest('hex'); // current user data
        const cachedHashedUserData = handleRequest.jovo!.$user.db_cache_hash; // cached user data

        return hashedUserData === cachedHashedUserData;
    }

    private updateMetaData(handleRequest: HandleRequest) {
        if (!handleRequest.jovo) {
            throw new JovoError(
                'jovo object is not initialized.',
                ErrorCode.ERR,
                'jovo-framework'
            );
        }

        if (_get(this.config, 'metaData.createdAt')) {
            if (!_get(handleRequest.jovo.$user, '$metaData.createdAt')) {
                _set(handleRequest.jovo.$user, '$metaData.createdAt', new Date().toISOString());
            }
        }

        if (_get(this.config, 'metaData.lastUsedAt')) {
            _set(handleRequest.jovo.$user, '$metaData.lastUsedAt', new Date().toISOString());
        }

        if (_get(this.config, 'metaData.sessionsCount')) {
            let sessionsCount = _get(handleRequest.jovo.$user, '$metaData.sessionsCount') || 0;
            if (handleRequest.jovo.isNewSession()) {
                sessionsCount += 1;
            }
            _set(handleRequest.jovo.$user, '$metaData.sessionsCount', sessionsCount);
        }

        if (_get(this.config, 'metaData.requestHistorySize') > 0) {
            if (!handleRequest.jovo.$user.$metaData.requests) {
                handleRequest.jovo.$user.$metaData.requests = {};
            }

            if (!handleRequest.jovo.$user.$metaData.requests[handleRequest.jovo.getHandlerPath()]) {
                handleRequest.jovo.$user.$metaData.requests[handleRequest.jovo.getHandlerPath()] = {
                    count: 0,
                    log: [],
                };
            }

            // const requestItem = _get(handleRequest.jovo.$user,`metaData.requests.${handleRequest.jovo.getHandlerPath()}`);
            const requestItem = handleRequest.jovo.$user.$metaData.requests[handleRequest.jovo.getHandlerPath()];

            requestItem.count += 1;
            requestItem.log.push(new Date().toISOString());

            if (requestItem.log.length > _get(this.config, 'metaData.requestHistorySize')) {
                requestItem.log = requestItem.log.slice(1, requestItem.log.length);
            }
        }

        if (_get(this.config, 'metaData.devices')) {
            if (!_get(handleRequest.jovo.$user, '$metadata.devices["'+handleRequest.jovo.getDeviceId()+'"]')) {
                const device = {
                    hasAudioInterface: handleRequest.jovo.hasAudioInterface(),
                    hasScreenInterface: handleRequest.jovo.hasScreenInterface(),
                    hasVideoInterface: handleRequest.jovo.hasVideoInterface(),
                };
                _set(handleRequest.jovo.$user,
                    '$metaData.devices["'+handleRequest.jovo.getDeviceId()+'"]',
                    device);
            }
        }
    }

    private updateContextData(handleRequest: HandleRequest) {
        if (!handleRequest.jovo) {
            throw new JovoError(
                'jovo object is not initialized.',
                ErrorCode.ERR,
                'jovo-framework'
            );
        }

        if (_get(this.config, 'context.prev.size') < 1) {
            return;
        }
        if (!_get(handleRequest.jovo.$user, '$context.prev')) {
            _set(handleRequest.jovo.$user, '$context.prev', []);
        }


        if (_get(this.config, 'metaData.createdAt')) {
            if (!_get(handleRequest.jovo.$user, '$metaData.createdAt')) {
                _set(handleRequest.jovo.$user, '$metaData.createdAt', new Date().toISOString());
            }
        }
        const prevObject: ContextPrevObject = {};

        if (_get(this.config, 'context.prev.response.speech')) {
            if (handleRequest.jovo.$output.tell) {
                _set(prevObject, 'response.speech', handleRequest.jovo.$output.tell.speech);
            }

            if (handleRequest.jovo.$output.ask) {
                _set(prevObject, 'response.speech', handleRequest.jovo.$output.ask.speech);
            }
        }
        if (_get(this.config, 'context.prev.response.reprompt')) {
            if (handleRequest.jovo.$output.ask) {
                _set(prevObject, 'response.reprompt', handleRequest.jovo.$output.ask.reprompt);
            }
        }

        if (_get(this.config, 'context.prev.response.state')) {
                // prevObject.response.state = handleRequest.jovo.getState();
            if (handleRequest.jovo.$session &&
                handleRequest.jovo.$session.$data &&
                handleRequest.jovo.$session.$data[SessionConstants.STATE]) {
                _set(prevObject, 'response.state', handleRequest.jovo.$session.$data[SessionConstants.STATE]);

            }
        }

        if (_get(this.config, 'context.prev.request.timestamp')) {
            _set(prevObject, 'request.timestamp', handleRequest.jovo.$request!.getTimestamp());
        }
        if (_get(this.config, 'context.prev.request.state')) {
            if (_get(handleRequest.jovo.$requestSessionAttributes, SessionConstants.STATE)) {
                _set(prevObject, 'request.state', handleRequest.jovo.$requestSessionAttributes[SessionConstants.STATE]);
            }
        }

        if (_get(this.config, 'context.prev.request.inputs')) {
            if (handleRequest.jovo.$inputs) {
                _set(prevObject, 'request.inputs', handleRequest.jovo.$inputs);
            }
        }

        if (_get(this.config, 'context.prev.request.intent')) {
            if (handleRequest.jovo.$type!.type === EnumRequestType.INTENT) {
                _set(prevObject, 'request.intent', handleRequest.jovo.$plugins.Router.route.intent);
            } else {
                _set(prevObject, 'request.intent', handleRequest.jovo.$plugins.Router.route.path);
            }
        }
        if (_get(this.config, 'context.prev.response.output')) {
            if (handleRequest.jovo.$output) {
                _set(prevObject, 'response.output', handleRequest.jovo.$output);
            }
        }
        if (_get(prevObject, 'request') || _get(prevObject, 'response')) {
            if (handleRequest.jovo.$user.$context.prev) {
                // Prevents storing empty object
                handleRequest.jovo.$user.$context.prev.unshift(prevObject);
                handleRequest.jovo.$user.$context.prev = handleRequest.jovo.$user.$context.prev.slice(0, _get(this.config, 'context.prev.size')); // add new prevObject to the beginning
            }
        }
    }
    uninstall(app: BaseApp) {

    }
}<|MERGE_RESOLUTION|>--- conflicted
+++ resolved
@@ -23,11 +23,8 @@
     implicitSave?: boolean;
     metaData?: MetaDataConfig;
     context?: ContextConfig;
-<<<<<<< HEAD
     updatedAt?: boolean;
-=======
     dataCaching?: boolean;
->>>>>>> 68c7949b
 }
 
 export interface MetaDataConfig {
@@ -115,11 +112,8 @@
                 },
             },
         },
-<<<<<<< HEAD
-        updatedAt: false
-=======
+        updatedAt: false,
         dataCaching: false
->>>>>>> 68c7949b
     };
 
     constructor(config?: Config) {
@@ -414,35 +408,27 @@
             );
         }
 
+        const updatedAt = this.config.updatedAt ? (new Date()).toISOString() : undefined;
+
         if (this.config.dataCaching) {
             // only save to db if there were changes made.
             if (!this.userDataIsEqualToLastState(handleRequest, userData)) {
                 await handleRequest.app.$db.save(
                     userId,
                     this.config.columnName || 'userData',
-                    userData
+                    userData,
+                    updatedAt
                 );
             }
         } else {
             await handleRequest.app.$db.save(
                 userId,
                 this.config.columnName || 'userData',
-                userData
-            );
-        }
-
-<<<<<<< HEAD
-        const updatedAt = this.config.updatedAt ? (new Date()).toISOString() : undefined;
-
-        await handleRequest.app.$db.save(
-            userId,
-            this.config.columnName || 'userData',
-            userData,
-            updatedAt
-        );
-
-=======
->>>>>>> 68c7949b
+                userData,
+                updatedAt
+            );
+        }
+
         Log.verbose(Log.header('Jovo user: (save) ', 'framework'));
         Log.yellow().verbose(` Saved user: ${userId}`);
         Log.yellow().debug(' this.$user.$context');
