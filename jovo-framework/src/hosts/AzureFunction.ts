--- conflicted
+++ resolved
@@ -45,7 +45,28 @@
         });
     }
 
-<<<<<<< HEAD
+    fail(error: Error) { // tslint:disable-line
+        if (!this.context.res.statusCode) {
+            const responseObj: any = { // tslint:disable-line
+                code: 500,
+                msg: error.message,
+            };
+
+            if (process.env.NODE_ENV === 'production') {
+                responseObj.stack = error.stack;
+            }
+
+            this.context.res = {
+                headers: {
+                    'Content-Type': 'application/json',
+                },
+                statusCode: 500,
+                body: responseObj
+            };
+            this.context.done();
+        }
+    }
+
     /**
      * Add an appender, if not already added, that writes logs to Azure Function's context.log.
      * The benefit of doing so, vs. just using console.log, is that the logs get associated with the request
@@ -94,28 +115,5 @@
 
         // Finally remove the existing console appender, since it would just be duplicating log entries now
         Log.removeAppender('console');
-=======
-
-    fail(error: Error) { // tslint:disable-line
-        if (!this.context.res.statusCode) {
-            const responseObj: any = { // tslint:disable-line
-                code: 500,
-                msg: error.message,
-            };
-
-            if (process.env.NODE_ENV === 'production') {
-                responseObj.stack = error.stack;
-            }
-
-            this.context.res = {
-                headers: {
-                    'Content-Type': 'application/json',
-                },
-                statusCode: 500,
-                body: responseObj
-            };
-            this.context.done();
-        }
->>>>>>> 4197bc5a
     }
 }