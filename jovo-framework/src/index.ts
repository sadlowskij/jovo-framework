--- conflicted
+++ resolved
@@ -19,11 +19,7 @@
 export { Router, Route } from './middleware/Router';
 export { JovoUser, UserMetaData, ContextPrevObject } from './middleware/user/JovoUser';
 export { Util, LogLevel, Log, Project };
-<<<<<<< HEAD
-
-=======
 export * from 'jovo-core';
->>>>>>> 76c24882
 export {
     Component,
     ComponentConfig,
@@ -37,8 +33,6 @@
 
 export { ComponentPlugin } from './middleware/ComponentPlugin'
 
-export * from 'jovo-core';
-
 declare module 'express' {
 
     interface Application {
