--- conflicted
+++ resolved
@@ -24,71 +24,6 @@
     ssl?: { key: Buffer; cert: Buffer };
   }
 }
-
-<<<<<<< HEAD
-=======
-declare module 'jovo-core/dist/src/BaseApp' {
-  export interface BaseApp {
-    /**
-     * 1st layer components.
-     * These were initialized by the developer using `app.useComponents`
-     */
-    $baseComponents: {
-      [key: string]: ComponentPlugin;
-    };
-
-    /**
-     * Sets handler object
-     * @param {Object} handlers
-     */
-    setHandler(...handler: Handler[]): this;
-  }
-}
-
-declare module 'jovo-core/dist/src/Interfaces' {
-  export interface AppConfig extends Config {}
-}
-
-declare module 'jovo-core/dist/src/Jovo' {
-  export interface Jovo {
-    $handlers: any; // tslint:disable-line
-    triggeredToIntent: boolean;
-
-    /**
-     * Returns path to function inside the handler
-     * Examples
-     * LAUNCH = Launch function
-     * State1:IntentA => IntentA in state 'State1'
-     * @public
-     * @return {string}
-     */
-    getHandlerPath(): string;
-
-    /**
-     * Jumps to an intent in the order state > global > unhandled > error
-     * @public
-     * @param {string} intent name of intent
-     */
-    toIntent(intent: string): Promise<void>;
-
-    /**
-     * Jumps to state intent in the order state > unhandled > error
-     * @public
-     * @param {string} state name of state
-     * @param {string} intent name of intent
-     * @param {boolean} [validate=true] state validation toggle
-     */
-    toStateIntent(state: string | undefined, intent: string, validate?: boolean): Promise<void>;
-
-    /**
-     * Jumps from the inside of a state to a global intent
-     * @public
-     * @param {string} intent name of intent
-     */
-    toStatelessIntent(intent: string): Promise<void>;
->>>>>>> 9c41fe14
-
-
 
 declare module 'jovo-core/dist/src/core/Jovo' {
   export interface Jovo {
