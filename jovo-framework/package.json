{
  "name": "jovo-framework",
<<<<<<< HEAD
  "version": "3.4.2",
=======
  "version": "3.5.1",
>>>>>>> b7a7fa66
  "description": "",
  "main": "dist/src/index",
  "types": "dist/src/index.d.ts",
  "scripts": {
    "prettier": "prettier --config ./.prettierrc.js --write \"{test,src}/**/*\" --list-different",
    "tslint": "tslint -p tsconfig.json -c tslint.json",
    "rimraf": "rimraf ./dist",
    "tsc": "tsc",
    "tscw": "tsc --watch",
    "typedoc": "typedoc --out ./docs --mode file",
    "test": "jest --runInBand"
  },
  "author": "jovotech",
  "license": "Apache-2.0",
  "dependencies": {
    "@azure/functions": "^1.0.1-beta2",
    "body-parser": "^1.19.0",
    "chalk": "^4.1.0",
    "express": "^4.16.3",
<<<<<<< HEAD
    "jovo-core": "^3.4.2",
    "jovo-db-filedb": "^3.4.2",
=======
    "jovo-core": "^3.5.1",
    "jovo-db-filedb": "^3.5.1",
>>>>>>> b7a7fa66
    "json-colorizer": "^2.2.2",
    "lodash.clonedeep": "^4.5.0",
    "lodash.get": "^4.4.2",
    "lodash.merge": "^4.6.2",
    "lodash.set": "^4.3.2",
    "lodash.unset": "^4.5.2"
  },
  "devDependencies": {
    "@types/express": "^4.16.0",
    "@types/jest": "^24.0.11",
    "@types/lodash.get": "^4.4.6",
    "@types/lodash.merge": "^4.6.6",
    "@types/lodash.set": "^4.3.6",
    "@types/lodash.unset": "^4.5.6",
    "@types/node": "^10.3.1",
    "gulp": "^4.0.2",
    "gulp-install": "^1.1.0",
    "gulp-run-command": "0.0.9",
    "gulp-zip": "^4.2.0",
    "jest": "^25.1.0",
    "prettier": "2.0.2",
    "rimraf": "^2.6.2",
    "source-map-support": "^0.5.8",
    "ts-jest": "^25.4.0",
    "tslint": "^5.17.0",
    "tslint-config-prettier": "^1.18.0",
    "typedoc": "^0.15.6",
    "typescript": "^3.8.3"
  },
  "jest": {
    "transform": {
      "^.+\\.tsx?$": "ts-jest"
    },
    "testURL": "http://localhost/",
    "testRegex": "(/__tests__/.*|(\\.|/)(test|spec))\\.(jsx?|tsx?)$",
    "testPathIgnorePatterns": [
      "/dist/",
      "/node_modules/"
    ],
    "moduleFileExtensions": [
      "ts",
      "js",
      "json"
    ],
    "globals": {
      "ts-jest": {
        "diagnostics": false
      }
    }
  },
  "files": [
    "dist/src/**/*",
    "gulpfile.js"
  ],
  "gitHead": "9d39800224d277cd6b500b48ba3f0fbacb22f176"
}<|MERGE_RESOLUTION|>--- conflicted
+++ resolved
@@ -1,10 +1,6 @@
 {
   "name": "jovo-framework",
-<<<<<<< HEAD
-  "version": "3.4.2",
-=======
   "version": "3.5.1",
->>>>>>> b7a7fa66
   "description": "",
   "main": "dist/src/index",
   "types": "dist/src/index.d.ts",
@@ -24,13 +20,8 @@
     "body-parser": "^1.19.0",
     "chalk": "^4.1.0",
     "express": "^4.16.3",
-<<<<<<< HEAD
-    "jovo-core": "^3.4.2",
-    "jovo-db-filedb": "^3.4.2",
-=======
     "jovo-core": "^3.5.1",
     "jovo-db-filedb": "^3.5.1",
->>>>>>> b7a7fa66
     "json-colorizer": "^2.2.2",
     "lodash.clonedeep": "^4.5.0",
     "lodash.get": "^4.4.2",
