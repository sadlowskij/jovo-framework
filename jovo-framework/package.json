{
  "name": "jovo-framework",
  "version": "2.2.30",
  "description": "",
  "main": "dist/src/index",
  "types": "dist/src/index.d.ts",
  "scripts": {
    "prettier": "prettier --config ./.prettierrc.js --write \"{test,src}/**/*\" --list-different",
    "tslint": "tslint -p tsconfig.json -c tslint.json",
    "rimraf": "rimraf ./dist",
    "tsc": "tsc",
    "tscw": "tsc --watch",
    "typedoc": "typedoc --out ./docs --mode file",
    "test": "jest --runInBand"
  },
  "author": "jovotech",
  "license": "Apache-2.0",
  "dependencies": {
    "body-parser": "^1.19.0",
    "express": "^4.16.3",
<<<<<<< HEAD
    "jovo-core": "^2.2.18",
    "jovo-db-filedb": "^2.2.18",
=======
    "jovo-cms-i18next": "^2.2.22",
    "jovo-core": "^2.2.21",
    "jovo-db-filedb": "^2.2.21",
>>>>>>> ee3415f1
    "lodash.clonedeep": "^4.5.0",
    "lodash.get": "^4.4.2",
    "lodash.merge": "^4.6.2",
    "lodash.set": "^4.3.2",
    "lodash.unset": "^4.5.2"
  },
  "devDependencies": {
    "@azure/functions": "^1.0.1-beta2",
    "@types/express": "^4.16.0",
    "@types/jest": "^24.0.11",
    "@types/lodash.get": "^4.4.6",
    "@types/lodash.merge": "^4.6.6",
    "@types/lodash.set": "^4.3.6",
    "@types/lodash.unset": "^4.5.6",
    "@types/node": "^10.3.1",
    "gulp": "^4.0.2",
    "gulp-install": "^1.1.0",
    "gulp-run-command": "0.0.9",
    "gulp-zip": "^4.2.0",
    "jest": "^25.1.0",
    "prettier": "1.19.1",
    "rimraf": "^2.6.2",
    "source-map-support": "^0.5.8",
    "ts-jest": "^24.0.1",
    "tslint": "^5.17.0",
    "tslint-config-prettier": "^1.18.0",
    "typedoc": "^0.15.6",
    "typescript": "^3.7.3"
  },
  "jest": {
    "transform": {
      "^.+\\.tsx?$": "ts-jest"
    },
    "testURL": "http://localhost/",
    "testRegex": "(/__tests__/.*|(\\.|/)(test|spec))\\.(jsx?|tsx?)$",
    "testPathIgnorePatterns": [
      "/dist/",
      "/node_modules/"
    ],
    "moduleFileExtensions": [
      "ts",
      "js",
      "json"
    ],
    "globals": {
      "ts-jest": {
        "diagnostics": false
      }
    }
  },
  "files": [
    "dist/src/**/*",
    "gulpfile.js"
  ],
  "gitHead": "85f493970553e479edcee02ad7037f617dd74fcd"
}<|MERGE_RESOLUTION|>--- conflicted
+++ resolved
@@ -1,6 +1,6 @@
 {
   "name": "jovo-framework",
-  "version": "2.2.30",
+  "version": "2.2.25",
   "description": "",
   "main": "dist/src/index",
   "types": "dist/src/index.d.ts",
@@ -18,14 +18,8 @@
   "dependencies": {
     "body-parser": "^1.19.0",
     "express": "^4.16.3",
-<<<<<<< HEAD
-    "jovo-core": "^2.2.18",
-    "jovo-db-filedb": "^2.2.18",
-=======
-    "jovo-cms-i18next": "^2.2.22",
-    "jovo-core": "^2.2.21",
+    "jovo-core": "^2.2.22",
     "jovo-db-filedb": "^2.2.21",
->>>>>>> ee3415f1
     "lodash.clonedeep": "^4.5.0",
     "lodash.get": "^4.4.2",
     "lodash.merge": "^4.6.2",
@@ -80,5 +74,5 @@
     "dist/src/**/*",
     "gulpfile.js"
   ],
-  "gitHead": "85f493970553e479edcee02ad7037f617dd74fcd"
+  "gitHead": "9d39800224d277cd6b500b48ba3f0fbacb22f176"
 }