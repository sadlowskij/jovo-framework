--- conflicted
+++ resolved
@@ -374,7 +374,6 @@
 
 		const host = ({} as unknown) as Host;
 
-<<<<<<< HEAD
         const jovo = ({
             $request: {},
             $user: {
@@ -388,20 +387,6 @@
             hasVideoInterface: jest.fn(),
             isNewSession: jest.fn(),
         } as unknown) as Jovo;
-=======
-		const jovo = ({
-			$user: {
-				$metaData: {},
-				getId: jest.fn().mockReturnValue('testId')
-			},
-			getDeviceId: jest.fn(),
-			getHandlerPath: jest.fn(),
-			hasAudioInterface: jest.fn(),
-			hasScreenInterface: jest.fn(),
-			hasVideoInterface: jest.fn(),
-			isNewSession: jest.fn()
-		} as unknown) as Jovo;
->>>>>>> 26bf7461
 
 		mockHandleRequest = new HandleRequest(app, host, jovo);
 	});
@@ -467,7 +452,6 @@
 		).toBeUndefined();
 	});
 
-<<<<<<< HEAD
     test('should increment sessionsCount because it\'s a new session', () => {
         jovoUser.config.metaData!.sessionsCount = true;
         mockHandleRequest.jovo!.isNewSession = jest.fn().mockReturnValue(true);
@@ -475,36 +459,23 @@
         mockHandleRequest.jovo!.$request!.isNewSessionTemporaryWorkaround = jest.fn().mockReturnValue(true);
 
         mockHandleRequest.jovo!.$user.$metaData.sessionsCount = 1;
-=======
-	test('should increment sessionsCount because it\'s a new session', () => {
-		jovoUser.config.metaData!.sessionsCount = true;
-		mockHandleRequest.jovo!.isNewSession = jest.fn().mockReturnValue(true);
-		mockHandleRequest.jovo!.$user.$metaData.sessionsCount = 1;
->>>>>>> 26bf7461
 
 		jovoUser['updateMetaData'](mockHandleRequest); // tslint:disable-line:no-string-literal
 
 		expect(mockHandleRequest.jovo!.$user.$metaData.sessionsCount).toBe(2);
 	});
 
-<<<<<<< HEAD
     test('should set sessionsCount to 1 as it\'s the first ever session', () => {
         jovoUser.config.metaData!.sessionsCount = true;
         mockHandleRequest.jovo!.isNewSession = jest.fn().mockReturnValue(true);
-        // TODO: REMOVE AFTER 2.3
+// TODO: REMOVE AFTER 2.3
         mockHandleRequest.jovo!.$request!.isNewSessionTemporaryWorkaround = jest.fn().mockReturnValue(true);
-=======
-	test('should set sessionsCount to 1 as it\'s the first ever session', () => {
-		jovoUser.config.metaData!.sessionsCount = true;
-		mockHandleRequest.jovo!.isNewSession = jest.fn().mockReturnValue(true);
->>>>>>> 26bf7461
 
 		jovoUser['updateMetaData'](mockHandleRequest); // tslint:disable-line:no-string-literal
 
 		expect(mockHandleRequest.jovo!.$user.$metaData.sessionsCount).toBe(1);
 	});
 
-<<<<<<< HEAD
     test('shouldn\'t increment sessionsCount because it\'s not a new session', () => {
         jovoUser.config.metaData!.sessionsCount = true;
         mockHandleRequest.jovo!.isNewSession = jest.fn().mockReturnValue(false);
@@ -512,12 +483,6 @@
         mockHandleRequest.jovo!.$request!.isNewSessionTemporaryWorkaround = jest.fn().mockReturnValue(false);
 
         mockHandleRequest.jovo!.$user.$metaData.sessionsCount = 1;
-=======
-	test('shouldn\'t increment sessionsCount because it\'s not a new session', () => {
-		jovoUser.config.metaData!.sessionsCount = true;
-		mockHandleRequest.jovo!.isNewSession = jest.fn().mockReturnValue(false);
-		mockHandleRequest.jovo!.$user.$metaData.sessionsCount = 1;
->>>>>>> 26bf7461
 
 		jovoUser['updateMetaData'](mockHandleRequest); // tslint:disable-line:no-string-literal
 
