--- conflicted
+++ resolved
@@ -151,14 +151,9 @@
       response.prompt.content.card = card.toGoogleAssistantCard?.();
     }
 
-<<<<<<< HEAD
     const carousel = output.carousel;
-    if (carousel) {
-=======
-    const carousel = output.platforms?.GoogleAssistant?.carousel || output.carousel;
     // if a carousel exists and selection.entityType is set for it (otherwise carousel can't be displayed)
     if (carousel?.selection?.entityType && carousel?.selection?.intent) {
->>>>>>> 4809efc8
       const collectionData = carousel.toGoogleAssistantCollectionData?.();
       if (collectionData) {
         if (!response.session) {
