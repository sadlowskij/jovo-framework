--- conflicted
+++ resolved
@@ -1,10 +1,6 @@
 {
   "name": "jovo-examples-hooks",
-<<<<<<< HEAD
-  "version": "3.3.2",
-=======
   "version": "3.4.0",
->>>>>>> ccdc44f8
   "private": true,
   "description": "",
   "main": "index.js",
@@ -18,15 +14,6 @@
   "license": "Apache-2.0",
   "dependencies": {
     "dotenv": "^8.2.0",
-<<<<<<< HEAD
-    "jovo-core": "^3.3.1",
-    "jovo-db-filedb": "^3.3.1",
-    "jovo-framework": "^3.3.1",
-    "jovo-platform-alexa": "^3.3.1",
-    "jovo-platform-dialogflow": "^3.3.1",
-    "jovo-platform-googleassistant": "^3.3.1",
-    "jovo-plugin-debugger": "^3.3.2"
-=======
     "jovo-core": "^3.4.0",
     "jovo-db-filedb": "^3.4.0",
     "jovo-framework": "^3.4.0",
@@ -34,6 +21,5 @@
     "jovo-platform-dialogflow": "^3.4.0",
     "jovo-platform-googleassistant": "^3.4.0",
     "jovo-plugin-debugger": "^3.4.0"
->>>>>>> ccdc44f8
   }
 }