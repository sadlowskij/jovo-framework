{
  "name": "jovo-examples-core-platform",
<<<<<<< HEAD
  "version": "3.3.2",
=======
  "version": "3.4.0",
>>>>>>> ccdc44f8
  "private": true,
  "description": "",
  "main": "index.js",
  "scripts": {
    "tsc": "node -v",
    "test": "echo \"Error: no test specified\"",
    "start": "cd src && node index.js --webhook",
    "bundle": "gulp --gulpfile node_modules/jovo-framework/gulpfile.js --cwd ./dist",
    "launch": "npm start -- --launch"
  },
  "author": "jovotech",
  "license": "Apache-2.0",
  "dependencies": {
    "dotenv": "^8.2.0",
<<<<<<< HEAD
    "jovo-db-filedb": "^3.3.1",
    "jovo-framework": "^3.3.1",
    "jovo-platform-core": "^3.3.1",
    "jovo-plugin-debugger": "^3.3.2",
    "jovo-slu-lex": "^3.3.1"
=======
    "jovo-db-filedb": "^3.4.0",
    "jovo-framework": "^3.4.0",
    "jovo-platform-core": "^3.4.0",
    "jovo-plugin-debugger": "^3.4.0",
    "jovo-slu-lex": "^3.4.0"
>>>>>>> ccdc44f8
  }
}<|MERGE_RESOLUTION|>--- conflicted
+++ resolved
@@ -1,10 +1,6 @@
 {
   "name": "jovo-examples-core-platform",
-<<<<<<< HEAD
-  "version": "3.3.2",
-=======
   "version": "3.4.0",
->>>>>>> ccdc44f8
   "private": true,
   "description": "",
   "main": "index.js",
@@ -19,18 +15,10 @@
   "license": "Apache-2.0",
   "dependencies": {
     "dotenv": "^8.2.0",
-<<<<<<< HEAD
-    "jovo-db-filedb": "^3.3.1",
-    "jovo-framework": "^3.3.1",
-    "jovo-platform-core": "^3.3.1",
-    "jovo-plugin-debugger": "^3.3.2",
-    "jovo-slu-lex": "^3.3.1"
-=======
     "jovo-db-filedb": "^3.4.0",
     "jovo-framework": "^3.4.0",
     "jovo-platform-core": "^3.4.0",
     "jovo-plugin-debugger": "^3.4.0",
     "jovo-slu-lex": "^3.4.0"
->>>>>>> ccdc44f8
   }
 }