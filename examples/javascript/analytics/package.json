--- conflicted
+++ resolved
@@ -13,25 +13,14 @@
   "author": "jovotech",
   "license": "Apache-2.0",
   "dependencies": {
-<<<<<<< HEAD
-    "jovo-analytics-bespoken": "^3.1.0",
-    "jovo-analytics-botanalytics": "^3.1.0",
-    "jovo-analytics-chatbase": "^3.1.0",
-    "jovo-analytics-dashbot": "^3.1.0",
-    "jovo-analytics-googleanalytics": "^3.1.0",
-    "jovo-analytics-onedash": "^3.0.0",
-    "jovo-framework": "^3.1.0",
-    "jovo-platform-alexa": "^3.1.0",
-    "jovo-platform-googleassistant": "^3.1.0"
-=======
     "jovo-analytics-bespoken": "^3.1.3",
     "jovo-analytics-botanalytics": "^3.1.3",
     "jovo-analytics-chatbase": "^3.1.3",
     "jovo-analytics-dashbot": "^3.1.3",
     "jovo-analytics-googleanalytics": "^3.1.3",
+    "jovo-analytics-onedash": "^3.1.3",
     "jovo-framework": "^3.1.3",
     "jovo-platform-alexa": "^3.1.3",
     "jovo-platform-googleassistant": "^3.1.3"
->>>>>>> 03e12c7a
   }
 }