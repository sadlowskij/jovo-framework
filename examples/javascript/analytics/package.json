--- conflicted
+++ resolved
@@ -13,24 +13,13 @@
   "author": "jovotech",
   "license": "Apache-2.0",
   "dependencies": {
-<<<<<<< HEAD
-    "jovo-analytics-bespoken": "^2.2.15",
-    "jovo-analytics-botanalytics": "^2.2.15",
-    "jovo-analytics-chatbase": "^2.2.15",
-    "jovo-analytics-dashbot": "^2.2.15",
-    "jovo-analytics-googleanalytics": "2.2.17-alpha.0",
-    "jovo-plugin-debugger": "2.2.19",
-    "jovo-framework": "^2.2.21",
-    "jovo-platform-alexa": "^2.2.23",
-    "jovo-platform-googleassistant": "^2.2.21"
-=======
     "jovo-analytics-bespoken": "^2.2.17",
     "jovo-analytics-botanalytics": "^2.2.17",
     "jovo-analytics-chatbase": "^2.2.17",
     "jovo-analytics-dashbot": "^2.2.17",
+    "jovo-analytics-googleanalytics": "2.2.17-alpha.0",
     "jovo-framework": "^2.2.23",
     "jovo-platform-alexa": "^2.2.25",
     "jovo-platform-googleassistant": "^2.2.23"
->>>>>>> 1f7fedca
   }
 }