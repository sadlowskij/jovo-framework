--- conflicted
+++ resolved
@@ -1,10 +1,6 @@
 {
   "name": "jovo-examples-dialogflow-platforms",
-<<<<<<< HEAD
-  "version": "3.5.1",
-=======
   "version": "3.5.2",
->>>>>>> b7a7fa66
   "private": true,
   "description": "",
   "main": "index.js",
@@ -18,16 +14,6 @@
   "license": "Apache-2.0",
   "dependencies": {
     "dotenv": "^8.2.0",
-<<<<<<< HEAD
-    "jovo-core": "^3.4.2",
-    "jovo-db-dynamodb": "^3.4.2",
-    "jovo-db-filedb": "^3.4.2",
-    "jovo-framework": "^3.4.2",
-    "jovo-platform-alexa": "^3.5.1",
-    "jovo-platform-dialogflow": "^3.5.1",
-    "jovo-platform-googleassistant": "^3.5.1",
-    "jovo-plugin-debugger": "^3.4.2"
-=======
     "jovo-core": "^3.5.1",
     "jovo-db-dynamodb": "^3.5.1",
     "jovo-db-filedb": "^3.5.1",
@@ -36,6 +22,5 @@
     "jovo-platform-dialogflow": "^3.5.2",
     "jovo-platform-googleassistant": "^3.5.2",
     "jovo-plugin-debugger": "^3.5.1"
->>>>>>> b7a7fa66
   }
 }