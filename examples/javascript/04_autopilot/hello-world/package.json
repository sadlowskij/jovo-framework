--- conflicted
+++ resolved
@@ -1,10 +1,6 @@
 {
   "name": "jovo-examples-autopilot-hello-world",
-<<<<<<< HEAD
-  "version": "3.3.2",
-=======
   "version": "3.4.0",
->>>>>>> ccdc44f8
   "private": true,
   "description": "",
   "main": "src/index.js",
@@ -18,17 +14,10 @@
   "author": "jovotech",
   "license": "Apache-2.0",
   "dependencies": {
-<<<<<<< HEAD
-    "jovo-db-filedb": "^3.3.1",
-    "jovo-framework": "^3.3.1",
-    "jovo-platform-twilioautopilot": "^3.3.1",
-    "jovo-plugin-debugger": "^3.3.2"
-=======
     "jovo-db-filedb": "^3.4.0",
     "jovo-framework": "^3.4.0",
     "jovo-platform-twilioautopilot": "^3.4.0",
     "jovo-plugin-debugger": "^3.4.0"
->>>>>>> ccdc44f8
   },
   "devDependencies": {
     "gulp": "^4.0.2",
