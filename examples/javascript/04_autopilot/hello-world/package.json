{
  "name": "jovo-examples-autopilot-hello-world",
<<<<<<< HEAD
  "version": "3.5.1",
=======
  "version": "3.5.2",
>>>>>>> b7a7fa66
  "private": true,
  "description": "",
  "main": "src/index.js",
  "scripts": {
    "tsc": "node -v",
    "test": "echo \"Error: no test specified\"",
    "start": "cd src && node index.js --webhook",
    "bundle": "gulp --gulpfile node_modules/jovo-framework/gulpfile.js --cwd ./",
    "launch": "npm start -- --launch"
  },
  "author": "jovotech",
  "license": "Apache-2.0",
  "dependencies": {
<<<<<<< HEAD
    "jovo-db-filedb": "^3.4.2",
    "jovo-framework": "^3.4.2",
    "jovo-platform-twilioautopilot": "^3.5.1",
    "jovo-plugin-debugger": "^3.4.2"
=======
    "jovo-db-filedb": "^3.5.1",
    "jovo-framework": "^3.5.1",
    "jovo-platform-twilioautopilot": "^3.5.2",
    "jovo-plugin-debugger": "^3.5.1"
>>>>>>> b7a7fa66
  },
  "devDependencies": {
    "gulp": "^4.0.2",
    "gulp-install": "^1.1.0",
    "gulp-run-command": "0.0.9",
    "gulp-zip": "^4.2.0"
  }
}<|MERGE_RESOLUTION|>--- conflicted
+++ resolved
@@ -1,10 +1,6 @@
 {
   "name": "jovo-examples-autopilot-hello-world",
-<<<<<<< HEAD
-  "version": "3.5.1",
-=======
   "version": "3.5.2",
->>>>>>> b7a7fa66
   "private": true,
   "description": "",
   "main": "src/index.js",
@@ -18,17 +14,10 @@
   "author": "jovotech",
   "license": "Apache-2.0",
   "dependencies": {
-<<<<<<< HEAD
-    "jovo-db-filedb": "^3.4.2",
-    "jovo-framework": "^3.4.2",
-    "jovo-platform-twilioautopilot": "^3.5.1",
-    "jovo-plugin-debugger": "^3.4.2"
-=======
     "jovo-db-filedb": "^3.5.1",
     "jovo-framework": "^3.5.1",
     "jovo-platform-twilioautopilot": "^3.5.2",
     "jovo-plugin-debugger": "^3.5.1"
->>>>>>> b7a7fa66
   },
   "devDependencies": {
     "gulp": "^4.0.2",
