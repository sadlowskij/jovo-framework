{
  "name": "jovo-examples-googleassistantconv-push-notifications",
<<<<<<< HEAD
  "version": "3.5.1",
=======
  "version": "3.5.2",
>>>>>>> b7a7fa66
  "description": "A sample voice app that works with the Jovo Framework",
  "main": "src/index.js",
  "private": true,
  "dependencies": {
<<<<<<< HEAD
    "jovo-db-filedb": "^3.4.2",
    "jovo-framework": "^3.4.2",
    "jovo-platform-googleassistantconv": "^3.5.1",
    "jovo-plugin-debugger": "^3.4.2"
=======
    "jovo-db-filedb": "^3.5.1",
    "jovo-framework": "^3.5.1",
    "jovo-platform-googleassistantconv": "^3.5.2",
    "jovo-plugin-debugger": "^3.5.1"
>>>>>>> b7a7fa66
  },
  "devDependencies": {
    "gulp": "^4.0.2",
    "gulp-install": "^1.1.0",
    "gulp-run-command": "0.0.9",
    "gulp-zip": "^4.2.0",
    "jest": "^25.1.0"
  },
  "scripts": {
    "tsc": "node -v",
    "test": "jest",
    "bundle": "gulp --gulpfile node_modules/jovo-framework/gulpfile.js --cwd ./",
    "start": "cd src && node index.js --webhook",
    "launch": "npm start -- --launch"
  },
  "repository": {
    "type": "git",
    "url": "git+https://github.com/jovotech/jovo-sample-voice-app-nodejs.git"
  },
  "author": "Jovo",
  "license": "Apache-2.0",
  "bugs": {
    "url": "https://github.com/jovotech/jovo-sample-voice-app-nodejs/issues"
  },
  "homepage": "https://github.com/jovotech/jovo-sample-voice-app-nodejs#readme"
}<|MERGE_RESOLUTION|>--- conflicted
+++ resolved
@@ -1,25 +1,14 @@
 {
   "name": "jovo-examples-googleassistantconv-push-notifications",
-<<<<<<< HEAD
-  "version": "3.5.1",
-=======
   "version": "3.5.2",
->>>>>>> b7a7fa66
   "description": "A sample voice app that works with the Jovo Framework",
   "main": "src/index.js",
   "private": true,
   "dependencies": {
-<<<<<<< HEAD
-    "jovo-db-filedb": "^3.4.2",
-    "jovo-framework": "^3.4.2",
-    "jovo-platform-googleassistantconv": "^3.5.1",
-    "jovo-plugin-debugger": "^3.4.2"
-=======
     "jovo-db-filedb": "^3.5.1",
     "jovo-framework": "^3.5.1",
     "jovo-platform-googleassistantconv": "^3.5.2",
     "jovo-plugin-debugger": "^3.5.1"
->>>>>>> b7a7fa66
   },
   "devDependencies": {
     "gulp": "^4.0.2",
