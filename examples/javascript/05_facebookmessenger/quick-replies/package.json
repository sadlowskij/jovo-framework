--- conflicted
+++ resolved
@@ -1,10 +1,6 @@
 {
   "name": "jovo-examples-facebook-messenger-platform-quick-replies",
-<<<<<<< HEAD
-  "version": "3.4.2",
-=======
   "version": "3.5.1",
->>>>>>> b7a7fa66
   "private": true,
   "description": "",
   "main": "index.js",
@@ -19,18 +15,10 @@
   "license": "Apache-2.0",
   "dependencies": {
     "dotenv": "^8.2.0",
-<<<<<<< HEAD
-    "jovo-db-filedb": "^3.4.2",
-    "jovo-framework": "^3.4.2",
-    "jovo-nlu-dialogflow": "^3.4.2",
-    "jovo-platform-facebookmessenger": "^3.4.2",
-    "jovo-plugin-debugger": "^3.4.2"
-=======
     "jovo-db-filedb": "^3.5.1",
     "jovo-framework": "^3.5.1",
     "jovo-nlu-dialogflow": "^3.5.1",
     "jovo-platform-facebookmessenger": "^3.5.1",
     "jovo-plugin-debugger": "^3.5.1"
->>>>>>> b7a7fa66
   }
 }