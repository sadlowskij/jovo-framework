{
  "name": "jovo-examples-googleassistant-transactions",
<<<<<<< HEAD
  "version": "3.3.2",
=======
  "version": "3.4.0",
>>>>>>> ccdc44f8
  "private": true,
  "description": "",
  "main": "index.js",
  "scripts": {
    "start": "cd src && node index.js --webhook",
    "launch": "npm start -- --launch",
    "tsc": "node -v",
    "test": "echo \"Error: no test specified\""
  },
  "author": "jovotech",
  "license": "Apache-2.0",
  "dependencies": {
    "googleapis": "^42.0.0",
<<<<<<< HEAD
    "jovo-framework": "^3.3.1",
    "jovo-platform-googleassistant": "^3.3.1",
    "jovo-plugin-debugger": "^3.3.2",
=======
    "jovo-framework": "^3.4.0",
    "jovo-platform-googleassistant": "^3.4.0",
    "jovo-plugin-debugger": "^3.4.0",
>>>>>>> ccdc44f8
    "request": "^2.88.0"
  }
}<|MERGE_RESOLUTION|>--- conflicted
+++ resolved
@@ -1,10 +1,6 @@
 {
   "name": "jovo-examples-googleassistant-transactions",
-<<<<<<< HEAD
-  "version": "3.3.2",
-=======
   "version": "3.4.0",
->>>>>>> ccdc44f8
   "private": true,
   "description": "",
   "main": "index.js",
@@ -18,15 +14,9 @@
   "license": "Apache-2.0",
   "dependencies": {
     "googleapis": "^42.0.0",
-<<<<<<< HEAD
-    "jovo-framework": "^3.3.1",
-    "jovo-platform-googleassistant": "^3.3.1",
-    "jovo-plugin-debugger": "^3.3.2",
-=======
     "jovo-framework": "^3.4.0",
     "jovo-platform-googleassistant": "^3.4.0",
     "jovo-plugin-debugger": "^3.4.0",
->>>>>>> ccdc44f8
     "request": "^2.88.0"
   }
 }