{
  "name": "jovo-examples-googleassistant-transactions",
<<<<<<< HEAD
  "version": "3.5.1",
=======
  "version": "3.5.2",
>>>>>>> b7a7fa66
  "private": true,
  "description": "",
  "main": "index.js",
  "scripts": {
    "start": "cd src && node index.js --webhook",
    "launch": "npm start -- --launch",
    "tsc": "node -v",
    "test": "echo \"Error: no test specified\""
  },
  "author": "jovotech",
  "license": "Apache-2.0",
  "dependencies": {
    "googleapis": "^42.0.0",
<<<<<<< HEAD
    "jovo-framework": "^3.4.2",
    "jovo-platform-googleassistant": "^3.5.1",
    "jovo-plugin-debugger": "^3.4.2",
=======
    "jovo-framework": "^3.5.1",
    "jovo-platform-googleassistant": "^3.5.2",
    "jovo-plugin-debugger": "^3.5.1",
>>>>>>> b7a7fa66
    "request": "^2.88.0"
  }
}<|MERGE_RESOLUTION|>--- conflicted
+++ resolved
@@ -1,10 +1,6 @@
 {
   "name": "jovo-examples-googleassistant-transactions",
-<<<<<<< HEAD
-  "version": "3.5.1",
-=======
   "version": "3.5.2",
->>>>>>> b7a7fa66
   "private": true,
   "description": "",
   "main": "index.js",
@@ -18,15 +14,9 @@
   "license": "Apache-2.0",
   "dependencies": {
     "googleapis": "^42.0.0",
-<<<<<<< HEAD
-    "jovo-framework": "^3.4.2",
-    "jovo-platform-googleassistant": "^3.5.1",
-    "jovo-plugin-debugger": "^3.4.2",
-=======
     "jovo-framework": "^3.5.1",
     "jovo-platform-googleassistant": "^3.5.2",
     "jovo-plugin-debugger": "^3.5.1",
->>>>>>> b7a7fa66
     "request": "^2.88.0"
   }
 }