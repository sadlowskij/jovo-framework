import { app } from './app';
<<<<<<< HEAD
// import { JovoDebugger } from 'jovo-plugin-debugger';
//
// const config = {
//   logging: false,
//   plugins: [new JovoDebugger()],
// };
//
// export { config };
=======
import { JovoDebugger } from '@jovotech/plugin-debugger';

const config = {
  logging: false,
  plugins: [new JovoDebugger()],
};

export { config };
>>>>>>> b20bafa3
<|MERGE_RESOLUTION|>--- conflicted
+++ resolved
@@ -1,14 +1,4 @@
 import { app } from './app';
-<<<<<<< HEAD
-// import { JovoDebugger } from 'jovo-plugin-debugger';
-//
-// const config = {
-//   logging: false,
-//   plugins: [new JovoDebugger()],
-// };
-//
-// export { config };
-=======
 import { JovoDebugger } from '@jovotech/plugin-debugger';
 
 const config = {
@@ -16,5 +6,4 @@
   plugins: [new JovoDebugger()],
 };
 
-export { config };
->>>>>>> b20bafa3
+export { config };