--- conflicted
+++ resolved
@@ -1,17 +1,49 @@
-<<<<<<< HEAD
-import { App, ComponentDeclaration } from 'jovo-core';
-=======
 import { App } from "@jovotech/framework";
->>>>>>> b20bafa3
-
-import { Alexa } from 'jovo-platform-alexa';
-import { StandardComponent } from './StandardComponent';
-import * as fs from 'fs';
 
 const app = new App();
-app.use(new Alexa());
 
-app.useComponents(new ComponentDeclaration(StandardComponent, { name: 'DeclarationRoot' }));
+function readonly(target: any) {
+  target.descriptor.writable = false;
+  return target;
+}
 
-// const data = fs.readFileSync(process.cwd() + '/data/data.json', 'utf8');
+@Handler()
+class MyHandler {
+  @OnRequest()
+  onRequest() {
+    this.$data.foo = 'bar';
+  }
+
+  @Launch()
+  launchApp() {
+    this.setState('NameState');
+
+    return {
+      message: 'Hello World! Whats your name?',
+    };
+  }
+
+  @State('NameState')
+  @Intent(['MyNameIsIntent'])
+  nameIntent(@Entity('name') name: string) {
+    this.tell(`Hey ${name}!`);
+  }
+}
+
+class Root {
+  constructor() {}
+
+  onLaunch() {
+    return delegate(Onboarding.start, {});
+  }
+
+  allDataCollected() {}
+}
+
+class Onboarding {
+  start() {}
+}
+
+app.setHandlers(Root, Onboarding);
+
 export { app };