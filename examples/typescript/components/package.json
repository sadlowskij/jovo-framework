{
  "name": "jovo-examples-ts-components",
<<<<<<< HEAD
  "version": "3.5.1",
=======
  "version": "3.5.2",
>>>>>>> b7a7fa66
  "private": true,
  "description": "",
  "main": "dist/src/index",
  "types": "dist/src/index.d.ts",
  "scripts": {
    "tslint": "tslint -p tsconfig.json -c tslint.json",
    "tsc": "tsc",
    "tscw": "tsc --watch",
    "typedoc": "typedoc --out ./docs ./ --mode file",
    "test": "jest",
    "bundle": "gulp --gulpfile node_modules/jovo-framework/gulpfile.js build-ts --cwd ./dist",
    "start": "cd dist/src && node index.js --webhook",
    "launch": "npm start -- --launch"
  },
  "author": "jovotech",
  "license": "Apache-2.0",
  "dependencies": {
    "google-libphonenumber": "^3.2.2",
    "googleapis": "^42.0.0",
<<<<<<< HEAD
    "jovo-db-filedb": "^3.4.2",
    "jovo-framework": "^3.4.2",
    "jovo-platform-alexa": "^3.5.1",
    "jovo-platform-googleassistant": "^3.5.1",
    "jovo-plugin-debugger": "^3.4.2",
=======
    "jovo-db-filedb": "^3.5.1",
    "jovo-framework": "^3.5.1",
    "jovo-platform-alexa": "^3.5.2",
    "jovo-platform-googleassistant": "^3.5.2",
    "jovo-plugin-debugger": "^3.5.1",
>>>>>>> b7a7fa66
    "jwt-decode": "2.2.0",
    "moment-timezone": "^0.5.23"
  },
  "devDependencies": {
    "@types/express": "^4.16.0",
    "@types/google-libphonenumber": "^7.4.17",
    "@types/jest": "^24.0.11",
    "@types/jwt-decode": "2.2.1",
    "@types/lodash": "^4.14.109",
    "@types/node": "^10.3.1",
    "@types/socket.io-client": "^1.4.32",
    "gulp": "^4.0.2",
    "gulp-install": "^1.1.0",
    "gulp-run-command": "0.0.9",
    "gulp-zip": "^4.2.0",
    "jest": "^25.1.0",
    "source-map-support": "^0.5.8",
    "ts-jest": "^25.4.0",
    "tslint": "^5.17.0",
    "typedoc": "^0.15.6",
    "typescript": "^3.8.3"
  },
  "jest": {
    "transform": {
      "^.+\\.tsx?$": "ts-jest"
    },
    "testURL": "http://localhost/",
    "testRegex": "(/__tests__/.*|(\\.|/)(test|spec))\\.(jsx?|tsx?)$",
    "moduleFileExtensions": [
      "ts",
      "tsx",
      "js",
      "json"
    ]
  },
  "gitHead": "67f84f1d75587ffa5644a00cf4a4d10e4dfd4a36"
}<|MERGE_RESOLUTION|>--- conflicted
+++ resolved
@@ -1,10 +1,6 @@
 {
   "name": "jovo-examples-ts-components",
-<<<<<<< HEAD
-  "version": "3.5.1",
-=======
   "version": "3.5.2",
->>>>>>> b7a7fa66
   "private": true,
   "description": "",
   "main": "dist/src/index",
@@ -24,19 +20,11 @@
   "dependencies": {
     "google-libphonenumber": "^3.2.2",
     "googleapis": "^42.0.0",
-<<<<<<< HEAD
-    "jovo-db-filedb": "^3.4.2",
-    "jovo-framework": "^3.4.2",
-    "jovo-platform-alexa": "^3.5.1",
-    "jovo-platform-googleassistant": "^3.5.1",
-    "jovo-plugin-debugger": "^3.4.2",
-=======
     "jovo-db-filedb": "^3.5.1",
     "jovo-framework": "^3.5.1",
     "jovo-platform-alexa": "^3.5.2",
     "jovo-platform-googleassistant": "^3.5.2",
     "jovo-plugin-debugger": "^3.5.1",
->>>>>>> b7a7fa66
     "jwt-decode": "2.2.0",
     "moment-timezone": "^0.5.23"
   },
