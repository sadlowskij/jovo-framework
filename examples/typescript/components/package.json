{
  "name": "jovo-examples-ts-components",
<<<<<<< HEAD
  "version": "3.3.2",
=======
  "version": "3.4.0",
>>>>>>> ccdc44f8
  "private": true,
  "description": "",
  "main": "dist/src/index",
  "types": "dist/src/index.d.ts",
  "scripts": {
    "tslint": "tslint -p tsconfig.json -c tslint.json",
    "tsc": "tsc",
    "tscw": "tsc --watch",
    "typedoc": "typedoc --out ./docs ./ --mode file",
    "test": "jest",
    "bundle": "gulp --gulpfile node_modules/jovo-framework/gulpfile.js build-ts --cwd ./dist",
    "start": "cd dist/src && node index.js --webhook",
    "launch": "npm start -- --launch"
  },
  "author": "jovotech",
  "license": "Apache-2.0",
  "dependencies": {
    "google-libphonenumber": "^3.2.2",
    "googleapis": "^42.0.0",
<<<<<<< HEAD
    "jovo-db-filedb": "^3.3.1",
    "jovo-framework": "^3.3.1",
    "jovo-platform-alexa": "^3.3.1",
    "jovo-platform-googleassistant": "^3.3.1",
    "jovo-plugin-debugger": "^3.3.2",
=======
    "jovo-db-filedb": "^3.4.0",
    "jovo-framework": "^3.4.0",
    "jovo-platform-alexa": "^3.4.0",
    "jovo-platform-googleassistant": "^3.4.0",
    "jovo-plugin-debugger": "^3.4.0",
>>>>>>> ccdc44f8
    "jwt-decode": "2.2.0",
    "moment-timezone": "^0.5.23"
  },
  "devDependencies": {
    "@types/express": "^4.16.0",
    "@types/google-libphonenumber": "^7.4.17",
    "@types/jest": "^24.0.11",
    "@types/jwt-decode": "2.2.1",
    "@types/lodash": "^4.14.109",
    "@types/node": "^10.3.1",
    "@types/socket.io-client": "^1.4.32",
    "gulp": "^4.0.2",
    "gulp-install": "^1.1.0",
    "gulp-run-command": "0.0.9",
    "gulp-zip": "^4.2.0",
    "jest": "^25.1.0",
    "source-map-support": "^0.5.8",
    "ts-jest": "^25.4.0",
    "tslint": "^5.17.0",
    "typedoc": "^0.15.6",
    "typescript": "^3.8.3"
  },
  "jest": {
    "transform": {
      "^.+\\.tsx?$": "ts-jest"
    },
    "testURL": "http://localhost/",
    "testRegex": "(/__tests__/.*|(\\.|/)(test|spec))\\.(jsx?|tsx?)$",
    "moduleFileExtensions": [
      "ts",
      "tsx",
      "js",
      "json"
    ]
  },
  "gitHead": "67f84f1d75587ffa5644a00cf4a4d10e4dfd4a36"
}<|MERGE_RESOLUTION|>--- conflicted
+++ resolved
@@ -1,10 +1,6 @@
 {
   "name": "jovo-examples-ts-components",
-<<<<<<< HEAD
-  "version": "3.3.2",
-=======
   "version": "3.4.0",
->>>>>>> ccdc44f8
   "private": true,
   "description": "",
   "main": "dist/src/index",
@@ -24,19 +20,11 @@
   "dependencies": {
     "google-libphonenumber": "^3.2.2",
     "googleapis": "^42.0.0",
-<<<<<<< HEAD
-    "jovo-db-filedb": "^3.3.1",
-    "jovo-framework": "^3.3.1",
-    "jovo-platform-alexa": "^3.3.1",
-    "jovo-platform-googleassistant": "^3.3.1",
-    "jovo-plugin-debugger": "^3.3.2",
-=======
     "jovo-db-filedb": "^3.4.0",
     "jovo-framework": "^3.4.0",
     "jovo-platform-alexa": "^3.4.0",
     "jovo-platform-googleassistant": "^3.4.0",
     "jovo-plugin-debugger": "^3.4.0",
->>>>>>> ccdc44f8
     "jwt-decode": "2.2.0",
     "moment-timezone": "^0.5.23"
   },
