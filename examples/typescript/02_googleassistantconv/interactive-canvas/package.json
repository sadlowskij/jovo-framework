{
  "name": "jovo-examples-ts-googleassistantconv-interactive-canvas",
<<<<<<< HEAD
  "version": "3.2.2",
=======
  "version": "3.4.0",
>>>>>>> ccdc44f8
  "private": true,
  "description": "",
  "main": "dist/src/index",
  "types": "dist/src/index.d.ts",
  "scripts": {
    "tslint": "tslint -p tsconfig.json -c tslint.json",
    "tsc": "tsc",
    "typedoc": "typedoc --out ./docs ./ --mode file",
    "test": "jest",
    "bundle": "gulp --gulpfile node_modules/jovo-framework/gulpfile.js build-ts --cwd ./dist",
    "start": "cd dist/src && node index.js --webhook",
    "launch": "npm start -- --launch",
    "webapp": "node webapp/server.js"
  },
  "author": "jovotech",
  "license": "Apache-2.0",
  "dependencies": {
    "cors": "^2.8.5",
<<<<<<< HEAD
    "jovo-db-filedb": "^3.3.1",
    "jovo-framework": "^3.3.1",
    "jovo-platform-googleassistantconv": "^3.3.2",
    "jovo-plugin-debugger": "^3.3.2"
=======
    "jovo-db-filedb": "^3.4.0",
    "jovo-framework": "^3.4.0",
    "jovo-platform-googleassistantconv": "^3.4.0",
    "jovo-plugin-debugger": "^3.4.0"
>>>>>>> ccdc44f8
  },
  "devDependencies": {
    "@types/express": "^4.16.0",
    "@types/jest": "^24.0.11",
    "@types/lodash": "^4.14.109",
    "@types/node": "^10.3.1",
    "@types/socket.io-client": "^1.4.32",
    "gulp": "^4.0.2",
    "gulp-install": "^1.1.0",
    "gulp-run-command": "0.0.9",
    "gulp-zip": "^4.2.0",
    "jest": "^25.1.0",
    "source-map-support": "^0.5.8",
    "ts-jest": "^25.4.0",
    "tslint": "^5.17.0",
    "typedoc": "^0.15.6",
    "typescript": "^3.8.3"
  },
  "jest": {
    "transform": {
      "^.+\\.tsx?$": "ts-jest"
    },
    "testURL": "http://localhost/",
    "testRegex": "(/__tests__/.*|(\\.|/)(test|spec))\\.(jsx?|tsx?)$",
    "moduleFileExtensions": [
      "ts",
      "tsx",
      "js",
      "json"
    ]
  },
  "gitHead": "67f84f1d75587ffa5644a00cf4a4d10e4dfd4a36"
}<|MERGE_RESOLUTION|>--- conflicted
+++ resolved
@@ -1,10 +1,6 @@
 {
   "name": "jovo-examples-ts-googleassistantconv-interactive-canvas",
-<<<<<<< HEAD
-  "version": "3.2.2",
-=======
   "version": "3.4.0",
->>>>>>> ccdc44f8
   "private": true,
   "description": "",
   "main": "dist/src/index",
@@ -23,17 +19,10 @@
   "license": "Apache-2.0",
   "dependencies": {
     "cors": "^2.8.5",
-<<<<<<< HEAD
-    "jovo-db-filedb": "^3.3.1",
-    "jovo-framework": "^3.3.1",
-    "jovo-platform-googleassistantconv": "^3.3.2",
-    "jovo-plugin-debugger": "^3.3.2"
-=======
     "jovo-db-filedb": "^3.4.0",
     "jovo-framework": "^3.4.0",
     "jovo-platform-googleassistantconv": "^3.4.0",
     "jovo-plugin-debugger": "^3.4.0"
->>>>>>> ccdc44f8
   },
   "devDependencies": {
     "@types/express": "^4.16.0",
