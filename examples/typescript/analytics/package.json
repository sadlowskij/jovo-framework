{
  "name": "jovo-examples-ts-analytics",
<<<<<<< HEAD
  "version": "3.5.1",
=======
  "version": "3.5.4",
>>>>>>> b7a7fa66
  "private": true,
  "description": "",
  "main": "dist/src/index",
  "types": "dist/src/index.d.ts",
  "scripts": {
    "tslint": "tslint -p tsconfig.json -c tslint.json",
    "tsc": "tsc",
    "typedoc": "typedoc --out ./docs ./ --mode file",
    "test": "jest",
    "bundle": "gulp --gulpfile node_modules/jovo-framework/gulpfile.js build-ts --cwd ./dist",
    "start": "cd dist/src && node index.js --webhook",
    "launch": "npm start -- --launch"
  },
  "author": "jovotech",
  "license": "Apache-2.0",
  "dependencies": {
<<<<<<< HEAD
    "jovo-analytics-bespoken": "^3.4.2",
    "jovo-analytics-botanalytics": "^3.5.1",
    "jovo-analytics-chatbase": "^3.4.2",
    "jovo-analytics-dashbot": "^3.5.1",
    "jovo-analytics-googleanalytics": "^3.5.1",
    "jovo-analytics-onedash": "^3.4.2",
    "jovo-db-filedb": "^3.4.2",
    "jovo-framework": "^3.4.2",
    "jovo-platform-alexa": "^3.5.1",
    "jovo-platform-googleassistant": "^3.5.1",
    "jovo-plugin-debugger": "^3.4.2"
=======
    "jovo-analytics-bespoken": "^3.5.1",
    "jovo-analytics-botanalytics": "^3.5.2",
    "jovo-analytics-chatbase": "^3.5.1",
    "jovo-analytics-dashbot": "^3.5.2",
    "jovo-analytics-googleanalytics": "^3.5.4",
    "jovo-analytics-onedash": "^3.5.1",
    "jovo-db-filedb": "^3.5.1",
    "jovo-framework": "^3.5.1",
    "jovo-platform-alexa": "^3.5.2",
    "jovo-platform-googleassistant": "^3.5.2",
    "jovo-plugin-debugger": "^3.5.1"
>>>>>>> b7a7fa66
  },
  "devDependencies": {
    "@types/express": "^4.16.0",
    "@types/jest": "^24.0.11",
    "@types/lodash": "^4.14.109",
    "@types/node": "^10.3.1",
    "@types/socket.io-client": "^1.4.32",
    "gulp": "^4.0.2",
    "gulp-install": "^1.1.0",
    "gulp-run-command": "0.0.9",
    "gulp-zip": "^4.2.0",
    "jest": "^25.1.0",
    "source-map-support": "^0.5.8",
    "ts-jest": "^25.4.0",
    "tslint": "^5.17.0",
    "typedoc": "^0.15.6",
    "typescript": "^3.8.3"
  },
  "jest": {
    "transform": {
      "^.+\\.tsx?$": "ts-jest"
    },
    "testURL": "http://localhost/",
    "testRegex": "(/__tests__/.*|(\\.|/)(test|spec))\\.(jsx?|tsx?)$",
    "moduleFileExtensions": [
      "ts",
      "tsx",
      "js",
      "json"
    ]
  },
  "gitHead": "67f84f1d75587ffa5644a00cf4a4d10e4dfd4a36"
}<|MERGE_RESOLUTION|>--- conflicted
+++ resolved
@@ -1,10 +1,6 @@
 {
   "name": "jovo-examples-ts-analytics",
-<<<<<<< HEAD
-  "version": "3.5.1",
-=======
   "version": "3.5.4",
->>>>>>> b7a7fa66
   "private": true,
   "description": "",
   "main": "dist/src/index",
@@ -21,19 +17,6 @@
   "author": "jovotech",
   "license": "Apache-2.0",
   "dependencies": {
-<<<<<<< HEAD
-    "jovo-analytics-bespoken": "^3.4.2",
-    "jovo-analytics-botanalytics": "^3.5.1",
-    "jovo-analytics-chatbase": "^3.4.2",
-    "jovo-analytics-dashbot": "^3.5.1",
-    "jovo-analytics-googleanalytics": "^3.5.1",
-    "jovo-analytics-onedash": "^3.4.2",
-    "jovo-db-filedb": "^3.4.2",
-    "jovo-framework": "^3.4.2",
-    "jovo-platform-alexa": "^3.5.1",
-    "jovo-platform-googleassistant": "^3.5.1",
-    "jovo-plugin-debugger": "^3.4.2"
-=======
     "jovo-analytics-bespoken": "^3.5.1",
     "jovo-analytics-botanalytics": "^3.5.2",
     "jovo-analytics-chatbase": "^3.5.1",
@@ -45,7 +28,6 @@
     "jovo-platform-alexa": "^3.5.2",
     "jovo-platform-googleassistant": "^3.5.2",
     "jovo-plugin-debugger": "^3.5.1"
->>>>>>> b7a7fa66
   },
   "devDependencies": {
     "@types/express": "^4.16.0",
