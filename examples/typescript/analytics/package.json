--- conflicted
+++ resolved
@@ -1,10 +1,6 @@
 {
   "name": "jovo-examples-ts-analytics",
-<<<<<<< HEAD
-  "version": "3.3.2",
-=======
   "version": "3.4.0",
->>>>>>> ccdc44f8
   "private": true,
   "description": "",
   "main": "dist/src/index",
@@ -21,19 +17,6 @@
   "author": "jovotech",
   "license": "Apache-2.0",
   "dependencies": {
-<<<<<<< HEAD
-    "jovo-analytics-bespoken": "^3.3.1",
-    "jovo-analytics-botanalytics": "^3.3.1",
-    "jovo-analytics-chatbase": "^3.3.1",
-    "jovo-analytics-dashbot": "^3.3.1",
-    "jovo-analytics-googleanalytics": "^3.3.1",
-    "jovo-analytics-onedash": "^3.3.1",
-    "jovo-db-filedb": "^3.3.1",
-    "jovo-framework": "^3.3.1",
-    "jovo-platform-alexa": "^3.3.1",
-    "jovo-platform-googleassistant": "^3.3.1",
-    "jovo-plugin-debugger": "^3.3.2"
-=======
     "jovo-analytics-bespoken": "^3.4.0",
     "jovo-analytics-botanalytics": "^3.4.0",
     "jovo-analytics-chatbase": "^3.4.0",
@@ -45,7 +28,6 @@
     "jovo-platform-alexa": "^3.4.0",
     "jovo-platform-googleassistant": "^3.4.0",
     "jovo-plugin-debugger": "^3.4.0"
->>>>>>> ccdc44f8
   },
   "devDependencies": {
     "@types/express": "^4.16.0",
