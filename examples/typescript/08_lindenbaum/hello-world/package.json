--- conflicted
+++ resolved
@@ -17,21 +17,12 @@
     "@types/socket.io-client": "^1.4.32",
     "gulp": "^4.0.2",
     "gulp-install": "^1.1.0",
-<<<<<<< HEAD
     "gulp-run-command": "0.0.9",
     "gulp-zip": "^4.2.0",
     "jest": "^25.1.0",
     "ts-jest": "^25.4.0",
     "typescript": "^3.8.3",
     "tslint": "^5.17.0"
-=======
-    "gulp-run-command": "0.0.10",
-    "gulp-zip": "^5.0.1",
-    "jest": "^24.9.0",
-    "ts-jest": "^24.2.0",
-    "tslint": "^5.20.1",
-    "typescript": "^3.7.4"
->>>>>>> ae1e3400
   },
   "scripts": {
     "test": "jest",
